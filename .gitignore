Makefile
Makefile.in

aclocal.m4
lt*.m4
autom4te.cache
config.status
configure
env

*.o
*.a
*.lo
*.la
*~
.dirstamp

libtool
/include
/auxfiles
/packaging
warn.log

m4/libtool.m4
m4/ltoptions.m4
m4/ltsugar.m4
m4/ltversion.m4
m4/lt~obsolete.m4

profiler_html/

doc

.idea/
<<<<<<< HEAD
*build*
=======
*build*/
>>>>>>> 4cb42ae1

*.swp
*.tgz
*-pak
*.deb
#macosx
.DS_Store

.vscode

stamp-h1

utilities/bash-completion
debian/changelog

__pycache__<|MERGE_RESOLUTION|>--- conflicted
+++ resolved
@@ -32,11 +32,7 @@
 doc
 
 .idea/
-<<<<<<< HEAD
-*build*
-=======
 *build*/
->>>>>>> 4cb42ae1
 
 *.swp
 *.tgz
