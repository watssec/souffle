/*
 * Souffle - A Datalog Compiler
 * Copyright (c) 2013, 2014, Oracle and/or its affiliates. All rights reserved
 * Licensed under the Universal Permissive License v 1.0 as shown at:
 * - https://opensource.org/licenses/UPL
 * - <souffle root>/licenses/SOUFFLE-UPL.txt
 */

/***************************************************************************
 *
 * @file RamIndexAnalysis.h
 *
 * Computes indexes for relations in a translation unit
 *
 ***************************************************************************/

#pragma once

#include "RamAnalysis.h"
#include "utility/MiscUtil.h"
#include <cassert>
#include <cstdint>
#include <cstdlib>
#include <functional>
#include <iostream>
#include <map>
#include <memory>
#include <set>
#include <string>
#include <unordered_set>
#include <utility>
#include <vector>

// define if enable unit tests
#define M_UNIT_TEST

namespace souffle {

class RamAbstractExistenceCheck;
class RamExistenceCheck;
class RamIndexOperation;
class RamProvenanceExistenceCheck;
class RamRelation;
class RamTranslationUnit;

enum class AttributeConstraint { None, Equal, Inequal };

/** search signature of a RAM operation; each bit represents an attribute of a relation.
 * A one represents that the attribute has an assigned value; a zero represents that
 * no value exists (i.e. attribute is unbounded) in the search. */
class SearchSignature {
public:
    explicit SearchSignature(size_t arity) : constraints(arity, AttributeConstraint::None) {}

    inline size_t arity() const {
        return constraints.size();
    }

    // array subscript operator
    inline AttributeConstraint operator[](std::size_t pos) const {
        assert(pos < constraints.size());
        return constraints[pos];
    }

    // comparison operators
    inline bool operator<(const SearchSignature& other) const {
        assert(constraints.size() == other.constraints.size());
        size_t len = constraints.size();
        for (size_t i = 0; i < len; ++i) {
            size_t index = len - i - 1;  // get right to left index order

            // if ours has a constraint and other's has a constraint then it is smaller
            if (constraints[index] < other.constraints[index]) {
                return true;
            }
            // if ours has a constraint and other's has no constraint then it is larger
            else if (constraints[index] > other.constraints[index]) {
                return false;
            }
        }
        return false;
    }

    // needed for asserts
    inline bool operator==(const SearchSignature& other) const {
        assert(constraints.size() == other.constraints.size());
        return constraints == other.constraints;
    }

    inline bool empty() const {
        size_t len = constraints.size();
        for (size_t i = 0; i < len; ++i) {
            if (constraints[i] != AttributeConstraint::None) {
                return false;
            }
        }
        return true;
    }

    inline bool isStrictSubset(const SearchSignature& other) const {
        assert(constraints.size() == other.constraints.size());
        size_t len = constraints.size();
        for (size_t i = 0; i < len; ++i) {
            if ((constraints[i] != AttributeConstraint::None) &&
                    (other.constraints[i] == AttributeConstraint::None)) {
                return false;
            }
        }
        return constraints != other.constraints;
    }

    static SearchSignature getDelta(const SearchSignature& lhs, const SearchSignature& rhs) {
        assert(lhs.arity() == rhs.arity());
        SearchSignature delta(lhs.arity());
        for (size_t i = 0; i < lhs.arity(); ++i) {
            // if constraints are the same then delta is nothing
            if (lhs.constraints[i] == rhs.constraints[i]) {
                delta.constraints[i] = AttributeConstraint::None;
                continue;
            }

            // if rhs has no constraint then delta has lhs constraint
            if (rhs.constraints[i] == AttributeConstraint::None) {
                delta.constraints[i] = lhs.constraints[i];
                continue;
            }

            assert(false && "lhs and rhs should not have inequal/equal pair constraints");
        }
        return delta;
    }

    static SearchSignature getFullSearchSignature(size_t arity) {
        SearchSignature res(arity);
        for (size_t i = 0; i < arity; ++i) {
            res.constraints[i] = AttributeConstraint::Equal;
        }
        return res;
    }

    // set a constraint
    inline SearchSignature& set(size_t pos, AttributeConstraint constraint) {
        assert(pos < constraints.size());
        constraints[pos] = constraint;
        return *this;
    }

    friend std::ostream& operator<<(std::ostream& out, const SearchSignature& signature);

private:
    std::vector<AttributeConstraint> constraints;
};

inline std::ostream& operator<<(std::ostream& out, const SearchSignature& signature) {
    size_t len = signature.constraints.size();
    for (size_t i = 0; i < len; ++i) {
        switch (signature.constraints[len - 1 - i]) {
            case AttributeConstraint::None: out << 0; break;
            case AttributeConstraint::Equal: out << 1; break;
            case AttributeConstraint::Inequal: out << 2; break;
        }
    }
    return out;
}

/**
 * @class MaxMatching
 * @Brief Computes a maximum matching with Hopcroft-Karp algorithm
 *
 * This class is a helper class for RamIndexAnalysis.
 *
 * This implements a standard maximum matching algorithm for a bi-partite graph
 * also known as a marriage problem. Given a set of edges in a bi-partite graph
 * select a subset of edges that each node in the bi-partite graph has at most
 * one adjacent edge associated with.
 *
 * The nodes of the bi-partite graph represent index-signatures stemming from
 * RAM operations and RAM existence checks for a relation. A relation between
 * two nodes represent whether an index operation subsumes another operation.
 *
 * Source: http://en.wikipedia.org/wiki/Hopcroft%E2%80%93Karp_algorithm#Pseudocode
 */
class MaxMatching {
public:
    using Node = uint32_t;
    /* The nodes of the bi-partite graph are index signatures of RAM operation */
    using Nodes = std::set<Node, std::greater<Node>>;
    /* Distance between nodes */
    using Distance = int;
    /**
     * Matching represent a solution of the matching, i.e., which node in the bi-partite
     * graph maps to another node. If no map exist for a node, there is no adjacent edge
     * exists for that node.
     */
    using Matchings = std::map<Node, Node, std::greater<Node>>;

    /* Node constant representing no match */
    const Node NullVertex = 0;

    /* Infinite distance */
    const Distance InfiniteDistance = -1;

    /**
     * @Brief solve the maximum matching problem
     * @result returns the matching
     */
    const Matchings& solve();

    /**
     * @Brief get number of matches in the solution
     * @return number of matches
     */
    int getNumMatchings() const {
        return match.size() / 2;
    }

    /**
     * @Brief add an edge to the bi-partite graph
     * @param u search signature
     * @param v subsuming search signature
     */
    void addEdge(Node u, Node v);

protected:
    /**
     * @Brief get match for a search signature
     * @param v search signature
     */
    Node getMatch(Node v);

    /**
     * @Brief get distance of a node
     */
    Distance getDistance(Node v);

    /**
     * @Brief perform a breadth first search in the graph
     */
    bool bfSearch();

    /**
     * @Brief perform a depth first search in the graph
     * @param u search signature
     */
    bool dfSearch(Node u);

private:
    /**
     * Edges in the bi-partite graph
     */
    using Edges = std::set<Node>;
    /**
     * Bi-partite graph of instance
     */
    using Graph = std::map<Node, Edges>;
    /**
     * distance function of nodes
     */
    using DistanceMap = std::map<Node, Distance>;

    Matchings match;
    Graph graph;
    DistanceMap distance;
};

/**
 * @class MinIndexSelection
 * @Brief computes the minimal index cover for a relation
 *        in a RAM Program.
 *
 * If the indexes of a relation can cover several searches, the minimal
 * set of indexes is computed by Dilworth's problem. See
 *
 * "Automatic Index Selection for Large-Scale Datalog Computation"
 * http://www.vldb.org/pvldb/vol12/p141-subotic.pdf
 *
 */

class MinIndexSelection {
public:
    using AttributeIndex = uint32_t;
    using SignatureIndexMap = std::map<SearchSignature, AttributeIndex>;
    using IndexSignatureMap = std::map<AttributeIndex, SearchSignature>;
    using LexOrder = std::vector<AttributeIndex>;
    using OrderCollection = std::vector<LexOrder>;
    using Chain = std::set<SearchSignature>;
    using ChainOrderMap = std::vector<Chain>;
    using SearchSet = std::set<SearchSignature>;
    using AttributeSet = std::unordered_set<AttributeIndex>;

    /** @Brief Add new key to an Index Set */
    inline void addSearch(SearchSignature cols) {
        if (!cols.empty()) {
            searches.insert(cols);
        }
    }

    MinIndexSelection() = default;
    ~MinIndexSelection() = default;

    /** @Brief Get searches **/
    const SearchSet& getSearches() const {
        return searches;
    }

    /** @Brief Get index for a search */
    const LexOrder& getLexOrder(SearchSignature cols) const {
        int idx = map(cols);
        return orders[idx];
    }

    /** @Brief Get index for a search */
    int getLexOrderNum(SearchSignature cols) const {
        return map(cols);
    }

    /** @Brief Get all indexes */
    const OrderCollection getAllOrders() const {
        return orders;
    }

    /** @Brief Get all chains */
    const ChainOrderMap getAllChains() const {
        return chainToOrder;
    }

    /** @Brief check whether number of constraints in k is not equal
        to number of columns in lexicographical order */
    bool isSubset(SearchSignature cols) const {
        int idx = map(cols);
        return card(cols) < orders[idx].size();
    }

    /** @Brief map the keys in the key set to lexicographical order */
    void solve();

    /** @Brief insert a total order index
     *  @param size of the index
     */
    void insertDefaultTotalIndex(size_t arity) {
        Chain chain = std::set<SearchSignature>();
        SearchSignature fullIndexKey = SearchSignature::getFullSearchSignature(arity);
        chain.insert(fullIndexKey);
        chainToOrder.push_back(std::move(chain));
        LexOrder totalOrder;
        for (size_t i = 0; i < arity; ++i) {
            totalOrder.push_back(i);
        }
        orders.push_back(std::move(totalOrder));
    }
<<<<<<< HEAD

    /** @Brief return the attribute position for each inequality that should be discharged */
    // NOTE: For now, all inequalities will be discharged but later the lex-orders will be inspected
    // If an inequality is not in the last position of a lex-order only then is it discharged
=======
    
    /** Return the attribute position for each inequality that should be discharged.
     *  NOTE: For now, all inequalities will be discharged but later the lex-orders will be inspected
     * If an inequality is not in the last position of a lex-order only then is it discharged
     */
>>>>>>> a1b825dc
    AttributeSet getAttributesToDischarge() {
        AttributeSet attributesToDischarge;
        for (auto search : searches) {
            size_t arity = search.arity();
            for (size_t i = 0; i < arity; ++i) {
                if (search[i] == AttributeConstraint::Inequal) {
                    attributesToDischarge.insert(i);
                }
            }
        }
        return attributesToDischarge;
    }

protected:
    SignatureIndexMap signatureToIndexA;  // mapping of a SearchSignature on A to its unique index
    SignatureIndexMap signatureToIndexB;  // mapping of a SearchSignature on B to its unique index
    IndexSignatureMap indexToSignature;   // mapping of a unique index to its SearchSignature
    SearchSet searches;                   // set of search patterns on table
    OrderCollection orders;               // collection of lexicographical orders
    ChainOrderMap chainToOrder;           // maps order index to set of searches covered by chain
    MaxMatching matching;                 // matching problem for finding minimal number of orders

    /** @Brief count the number of constraints in key */
    static size_t card(SearchSignature cols) {
        size_t sz = 0;
        for (size_t i = 0; i < cols.arity(); i++) {
            if (cols[i] != AttributeConstraint::None) {
                sz++;
            }
        }
        return sz;
    }

    /** @Brief maps search columns to an lexicographical order (labeled by a number) */
    int map(SearchSignature cols) const {
        assert(orders.size() == chainToOrder.size() && "Order and Chain Sizes do not match!!");
        int i = 0;
        for (auto it = chainToOrder.begin(); it != chainToOrder.end(); ++it, ++i) {
            if (it->find(cols) != it->end()) {
                assert((size_t)i < orders.size());
                return i;
            }
        }
        fatal("cannot find matching lexicographical order");
    }

    /** @Brief insert an index based on the delta */
    void insertIndex(LexOrder& ids, SearchSignature delta) {
        for (size_t pos = 0; pos < delta.arity(); pos++) {
            if (delta[pos] != AttributeConstraint::None) {
                ids.push_back(pos);
            }
        }
    }

    /** @Brief get a chain from a matching
     *  @param Starting node of a chain
     *  @param Matching
     *  @result A minimal chain
     * given an unmapped node from set A
     * we follow it from set B until it cannot be matched from B
     * if not matched from B then umn is a chain.
     */
    Chain getChain(const SearchSignature umn, const MaxMatching::Matchings& match);

    /** @Brief get all chains from the matching */
    const ChainOrderMap getChainsFromMatching(const MaxMatching::Matchings& match, const SearchSet& nodes);

    /** @Brief get all nodes which are unmatched from A-> B */
    const SearchSet getUnmatchedKeys(const MaxMatching::Matchings& match, const SearchSet& nodes) {
        SearchSet unmatched;

        // For all nodes n such that n is not in match
        for (auto node : nodes) {
            if (match.find(signatureToIndexA[node]) == match.end()) {
                unmatched.insert(node);
            }
        }
        return unmatched;
    }
};

/**
 * @class RamIndexAnalyis
 * @Brief Analysis pass computing the index sets of RAM relations
 */
class RamIndexAnalysis : public RamAnalysis {
public:
    RamIndexAnalysis(const char* id) : RamAnalysis(id) {}

    static constexpr const char* name = "index-analysis";

    void run(const RamTranslationUnit& translationUnit) override;

    void print(std::ostream& os) const override;

    /**
     * @Brief get the minimal index cover for a relation
     * @param relation
     * @result set of indexes of the minimal index cover
     */
    MinIndexSelection& getIndexes(const RamRelation& rel);

    /**
     * @Brief get the minimal index cover for a relation
     * @param relation name
     * @result set of indexes of the minimal index cover
     */
    MinIndexSelection& getIndexes(const std::string& relName);

    /**
     * @Brief Get index signature for an Ram IndexOperation operation
     * @param  Index-relation-search operation
     * @result Index signature of operation
     */
    SearchSignature getSearchSignature(const RamIndexOperation* search) const;

    /**
     * @Brief Get the index signature for an existence check
     * @param Existence check
     * @result index signature of existence check
     */
    SearchSignature getSearchSignature(const RamExistenceCheck* existCheck) const;

    /**
     * @Brief Get the index signature for a provenance existence check
     * @param Provenance-existence check
     * @result index signature of provenance-existence check
     */
    SearchSignature getSearchSignature(const RamProvenanceExistenceCheck* existCheck) const;

    /**
     * @Brief Get the default index signature for a relation (the total-order index)
     * @param ramRel RAM-relation
     * @result total full-signature of the relation
     */
    SearchSignature getSearchSignature(const RamRelation* ramRel) const;

    /**
     * @Brief index signature of existence check resembles a total index
     * @param (provenance) existence check
     *
     * isTotalSignature returns true if all elements of a tuple are used for the
     * the existence check.
     */
    bool isTotalSignature(const RamAbstractExistenceCheck* existCheck) const;

private:
    /**
     * minimal index cover for relations, i.e., maps a relation to a set of indexes
     */
    std::map<const RamRelation*, MinIndexSelection> minIndexCover;
};

}  // end of namespace souffle<|MERGE_RESOLUTION|>--- conflicted
+++ resolved
@@ -348,18 +348,10 @@
         }
         orders.push_back(std::move(totalOrder));
     }
-<<<<<<< HEAD
-
-    /** @Brief return the attribute position for each inequality that should be discharged */
-    // NOTE: For now, all inequalities will be discharged but later the lex-orders will be inspected
-    // If an inequality is not in the last position of a lex-order only then is it discharged
-=======
-    
     /** Return the attribute position for each inequality that should be discharged.
      *  NOTE: For now, all inequalities will be discharged but later the lex-orders will be inspected
      * If an inequality is not in the last position of a lex-order only then is it discharged
      */
->>>>>>> a1b825dc
     AttributeSet getAttributesToDischarge() {
         AttributeSet attributesToDischarge;
         for (auto search : searches) {
