--- conflicted
+++ resolved
@@ -113,16 +113,13 @@
         return arity;
     }
 
-<<<<<<< HEAD
-    /* Get arity of relation */
+
+    /* @brief Get arity of relation */
     unsigned getNumberOfHeights() const {
         return numberOfHeights;
     }
 
-    /* Compare two relations via their name */
-=======
     /* @brief Compare two relations via their name */
->>>>>>> 1ac31099
     bool operator<(const RamRelation& other) const {
         return name < other.name;
     }
