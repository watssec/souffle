--- conflicted
+++ resolved
@@ -892,7 +892,6 @@
 }
 
 void AstSemanticCheckerImpl::checkType(const AstType& type) {
-<<<<<<< HEAD
     if (typeEnv.isPredefinedType(type.getQualifiedName())) {
         report.addError("Redefinition of the predefined type", type.getSrcLoc());
         return;
@@ -907,12 +906,6 @@
             report.addError("Infinite descent in the definition of type " + toString(type.getQualifiedName()),
                     type.getSrcLoc());
         }
-=======
-    if (auto p = as<AstUnionType>(type)) {
-        checkUnionType(*p);
-    } else if (auto p = as<AstRecordType>(type)) {
-        checkRecordType(*p);
->>>>>>> 89f35e24
     }
 }
 
