/*
 * Souffle - A Datalog Compiler
 * Copyright (c) 2013, 2015, Oracle and/or its affiliates. All rights reserved
 * Licensed under the Universal Permissive License v 1.0 as shown at:
 * - https://opensource.org/licenses/UPL
 * - <souffle root>/licenses/SOUFFLE-UPL.txt
 */

/************************************************************************
 *
 * @file main.cpp
 *
 * Main driver for Souffle
 *
 ***********************************************************************/

#include "AstAnalysis.h"
#include "AstPragma.h"
#include "AstProgram.h"
#include "AstSemanticChecker.h"
#include "AstTransformer.h"
#include "AstTransforms.h"
#include "AstTranslationUnit.h"
#include "AstTuner.h"
#include "AstUtils.h"
#include "BddbddbBackend.h"
#include "ComponentModel.h"
#include "Explain.h"
#include "Global.h"
#include "ParserDriver.h"
#include "PrecedenceGraph.h"
#include "RamExecutor.h"
#include "RamInterface.h"
#include "RamStatement.h"
#include "RamTranslator.h"
#include "SymbolTable.h"
#include "Util.h"

#include <chrono>
#include <fstream>
#include <iostream>
#include <list>
#include <string>

#include "config.h"
#include <ctype.h>
#include <errno.h>
#include <getopt.h>
#include <libgen.h>
#include <limits.h>
#include <stdarg.h>
#include <stdlib.h>
#include <string.h>
#include <sys/stat.h>
#include <unistd.h>

namespace souffle {

static void wrapPassesForDebugReporting(std::vector<std::unique_ptr<AstTransformer>>& transforms) {
    for (unsigned int i = 0; i < transforms.size(); i++) {
        transforms[i] = std::unique_ptr<AstTransformer>(new DebugReporter(std::move(transforms[i])));
    }
}

int main(int argc, char** argv) {
    /* Time taking for overall runtime */
    auto souffle_start = std::chrono::high_resolution_clock::now();

    /* have all to do with command line arguments in its own scope, as these are accessible through the global
     * configuration only */
    {
        Global::config().processArgs(argc, argv,
                []() {
                    std::stringstream header;
                    header << "============================================================================"
                           << std::endl;
                    header << "souffle -- A datalog engine." << std::endl;
                    header << "Usage: souffle [OPTION] FILE." << std::endl;
                    header << "----------------------------------------------------------------------------"
                           << std::endl;
                    header << "Options:" << std::endl;
                    return header.str();
                }(),
                []() {
                    std::stringstream footer;
                    footer << "----------------------------------------------------------------------------"
                           << std::endl;
                    footer << "Version: " << PACKAGE_VERSION << "" << std::endl;
                    footer << "----------------------------------------------------------------------------"
                           << std::endl;
                    footer << "Copyright (c) 2016 Oracle and/or its affiliates." << std::endl;
                    footer << "All rights reserved." << std::endl;
                    footer << "============================================================================"
                           << std::endl;
                    return footer.str();
                }(),
                // command line options, the environment will be filled with the arguments passed to them, or
                // the empty string if they take none
                []() {
                    MainOption opts[] = {
                            {"", 0, "", "", false,
                                    ""},  // main option, the datalog program itself, key is always empty
                            {"fact-dir", 'F', "DIR", ".", false, "Specify directory for fact files."},
                            {"include-dir", 'I', "DIR", ".", true, "Specify directory for include files."},
                            {"output-dir", 'D', "DIR", ".", false,
                                    "Specify directory for output relations (if <DIR> is -, output is "
                                    "written to stdout)."},
                            {"jobs", 'j', "N", "1", false,
                                    "Run interpreter/compiler in parallel using N threads, N=auto for system "
                                    "default."},
                            {"compile", 'c', "", "", false,
                                    "Generate C++ source code, compile to binary executable, then run this "
                                    "executable."},
                            {"auto-schedule", 'a', "", "", false,
                                    "Switch on automated clause scheduling for compiler."},
                            {"generate", 'g', "FILE", "", false,
                                    "Generate C++ source code for the given Datalog program and write it to "
                                    "<FILE>."},
                            {"no-warn", 'w', "", "", false, "Disable warnings."},
                            {"magic-transform", 'm', "RELATIONS", "", false,
                                    "Enable magic set transformation changes on the given relations, use '*' "
                                    "for all."},
                            {"dl-program", 'o', "FILE", "", false,
                                    "Generate C++ source code and compile this to a binary executable "
                                    "written to <FILE>."},
                            {"profile", 'p', "FILE", "", false,
                                    "Enable profiling and write profile data to <FILE>."},
                            {"bddbddb", 'b', "FILE", "", false, "Convert input into bddbddb file format."},
<<<<<<< HEAD
                            {"debug-report", 'r', "FILE", "", false,
                                    "Write debugging output to HTML report."},
                            {"provenance", 't', "EXPLAIN", "", false, "Enable provenance information."},
=======
                            {"debug-report", 'r', "FILE", "", false, "Write HTML debug report to <FILE>."},
                            {"provenance", 't', "EXPLAIN", "", false,
                                    "Enable provenance information (<EXPLAIN> can be 0 for no explain, 1 for "
                                    "explain with ncurses, 2 for explain with stdout)."},
>>>>>>> 5fd84e72
                            {"verbose", 'v', "", "", false, "Verbose output."},
                            {"help", 'h', "", "", false, "Display this help message."}};
                    return std::vector<MainOption>(std::begin(opts), std::end(opts));
                }());

        // ------ command line arguments -------------

        /* for the help option, if given simply print the help text then exit */
        if (!Global::config().has("") || Global::config().has("help")) {
            std::cerr << Global::config().help();
            return 0;
        }

        /* check that datalog program exists */
        if (!existFile(Global::config().get(""))) {
            ERROR("cannot open file " + std::string(Global::config().get("")));
        }

        /* turn on compilation of executables */
        if (Global::config().has("dl-program")) {
            Global::config().set("compile");
        }

        /* for the jobs option, to determine the number of threads used */
        if (Global::config().has("jobs")) {
            if (isNumber(Global::config().get("jobs").c_str())) {
                if (std::stoi(Global::config().get("jobs")) < 1) {
                    ERROR("Number of jobs in the -j/--jobs options must be greater than zero!");
                }
            } else {
                if (!Global::config().has("jobs", "auto")) {
                    ERROR("Wrong parameter " + Global::config().get("jobs") + " for option -j/--jobs!");
                }
                Global::config().set("jobs", "0");
            }
        } else {
            ERROR("Wrong parameter " + Global::config().get("jobs") + " for option -j/--jobs!");
        }

        /* if an output directory is given, check it exists */
        if (Global::config().has("output-dir") && !Global::config().has("output-dir", "-") &&
                !existDir(Global::config().get("output-dir"))) {
            ERROR("output directory " + Global::config().get("output-dir") + " does not exists");
        }

        /* turn on compilation if auto-scheduling is enabled */
        if (Global::config().has("auto-schedule") && !Global::config().has("compile")) {
            Global::config().set("compile");
        }

        /* ensure that if auto-scheduling is enabled an output file is given */
        if (Global::config().has("auto-schedule") && !Global::config().has("dl-program")) {
            ERROR("no executable is specified for auto-scheduling (option -o <FILE>)");
        }

        /* collect all input directories for the c pre-processor */
        if (Global::config().has("include-dir")) {
            std::string currentInclude = "";
            std::string allIncludes = "";
            for (const char& ch : Global::config().get("include-dir")) {
                if (ch == ' ') {
                    if (!existDir(currentInclude)) {
                        ERROR("include directory " + currentInclude + " does not exists");
                    } else {
                        allIncludes += " -I";
                        allIncludes += currentInclude;
                        currentInclude = "";
                    }
                } else {
                    currentInclude += ch;
                }
            }
            allIncludes += " -I" + currentInclude;
            Global::config().set("include-dir", allIncludes);
        }
    }

    // ------ start souffle -------------

    std::string programName = which(argv[0]);

    if (programName.empty()) {
        ERROR("failed to determine souffle executable path");
    }

    /* Create the pipe to establish a communication between cpp and souffle */
    std::string cmd = ::findTool("souffle-mcpp", programName, ".");

    if (!isExecutable(cmd)) {
        ERROR("failed to locate souffle preprocessor");
    }

    cmd += " " + Global::config().get("include-dir") + " " + Global::config().get("");
    FILE* in = popen(cmd.c_str(), "r");

    /* Time taking for parsing */
    auto parser_start = std::chrono::high_resolution_clock::now();

    // ------- parse program -------------

    // parse file
    std::unique_ptr<AstTranslationUnit> translationUnit =
            ParserDriver::parseTranslationUnit("<stdin>", in, Global::config().has("no-warn"));

    // close input pipe
    int preprocessor_status = pclose(in);
    if (preprocessor_status == -1) {
        perror(nullptr);
        ERROR("failed to close pre-processor pipe");
    }

    /* Report run-time of the parser if verbose flag is set */
    if (Global::config().has("verbose")) {
        auto parser_end = std::chrono::high_resolution_clock::now();
        std::cout << "Parse Time: " << std::chrono::duration<double>(parser_end - parser_start).count()
                  << "sec\n";
    }

    // ------- check for parse errors -------------
    if (translationUnit->getErrorReport().getNumErrors() != 0) {
        std::cerr << translationUnit->getErrorReport();
        std::cerr << std::to_string(translationUnit->getErrorReport().getNumErrors()) +
                             " errors generated, evaluation aborted"
                  << std::endl;
        exit(1);
    }

    // ------- rewriting / optimizations -------------

    /* set up additional global options based on pragma declaratives */
    (std::unique_ptr<AstTransformer>(new AstPragmaChecker()))->apply(*translationUnit);
    std::vector<std::unique_ptr<AstTransformer>> transforms;

    transforms.push_back(std::unique_ptr<AstTransformer>(new ComponentInstantiationTransformer()));
    transforms.push_back(std::unique_ptr<AstTransformer>(new UniqueAggregationVariablesTransformer()));
    transforms.push_back(std::unique_ptr<AstTransformer>(new AstSemanticChecker()));
    if (Global::config().get("bddbddb").empty()) {
        transforms.push_back(std::unique_ptr<AstTransformer>(new ResolveAliasesTransformer()));
    }
    transforms.push_back(std::unique_ptr<AstTransformer>(new RemoveRelationCopiesTransformer()));
    transforms.push_back(std::unique_ptr<AstTransformer>(new MaterializeAggregationQueriesTransformer()));
    transforms.push_back(std::unique_ptr<AstTransformer>(new RemoveEmptyRelationsTransformer()));
    transforms.push_back(std::unique_ptr<AstTransformer>(new RemoveRedundantRelationsTransformer()));

    if (Global::config().has("magic-transform")) {
        transforms.push_back(std::unique_ptr<AstTransformer>(new NormaliseConstraintsTransformer()));
        transforms.push_back(std::unique_ptr<AstTransformer>(new MagicSetTransformer()));

        if (Global::config().get("bddbddb").empty()) {
            transforms.push_back(std::unique_ptr<AstTransformer>(new ResolveAliasesTransformer()));
        }
        transforms.push_back(std::unique_ptr<AstTransformer>(new RemoveRelationCopiesTransformer()));
        transforms.push_back(std::unique_ptr<AstTransformer>(new RemoveEmptyRelationsTransformer()));
        transforms.push_back(std::unique_ptr<AstTransformer>(new RemoveRedundantRelationsTransformer()));
    }

    transforms.push_back(std::unique_ptr<AstTransformer>(new AstExecutionPlanChecker()));

    if (Global::config().has("auto-schedule")) {
        transforms.push_back(std::unique_ptr<AstTransformer>(new AutoScheduleTransformer()));
    }

    // Add provenance information by transforming to records
    if (Global::config().has("provenance")) {
        transforms.push_back(std::unique_ptr<AstTransformer>(new NaiveProvenanceTransformer()));
    }
    if (!Global::config().get("debug-report").empty()) {
        auto parser_end = std::chrono::high_resolution_clock::now();
        std::string runtimeStr =
                "(" + std::to_string(std::chrono::duration<double>(parser_end - parser_start).count()) + "s)";
        DebugReporter::generateDebugReport(*translationUnit, "Parsing", "After Parsing " + runtimeStr);
        wrapPassesForDebugReporting(transforms);
    }

    for (const auto& transform : transforms) {
        transform->apply(*translationUnit);

        /* Abort evaluation of the program if errors were encountered */
        if (translationUnit->getErrorReport().getNumErrors() != 0) {
            std::cerr << translationUnit->getErrorReport();
            std::cerr << std::to_string(translationUnit->getErrorReport().getNumErrors()) +
                                 " errors generated, evaluation aborted"
                      << std::endl;
            exit(1);
        }
    }
    if (translationUnit->getErrorReport().getNumIssues() != 0) {
        std::cerr << translationUnit->getErrorReport();
    }

    // ------- (optional) conversions -------------

    // conduct the bddbddb file export
    if (!Global::config().get("bddbddb").empty()) {
        try {
            if (Global::config().get("bddbddb") == "-") {
                // use STD-OUT
                toBddbddb(std::cout, *translationUnit);
            } else {
                // create an output file
                std::ofstream out(Global::config().get("bddbddb").c_str());
                toBddbddb(out, *translationUnit);
            }
        } catch (const UnsupportedConstructException& uce) {
            ERROR("failed to convert input specification into bddbddb syntax because " +
                    std::string(uce.what()));
        }
        return 0;
    }

    // ------- execution -------------

    auto ram_start = std::chrono::high_resolution_clock::now();

    /* translate AST to RAM */
    std::unique_ptr<RamProgram> ramProg =
            RamTranslator(Global::config().has("profile")).translateProgram(*translationUnit);

    const RamStatement* ramMainStmt = ramProg->getMain();

    if (!Global::config().get("debug-report").empty()) {
        if (ramProg) {
            auto ram_end = std::chrono::high_resolution_clock::now();
            std::string runtimeStr =
                    "(" + std::to_string(std::chrono::duration<double>(ram_end - ram_start).count()) + "s)";
            /*
            std::stringstream ramMainStmtStr;
            ramMainStmtStr << *ramMainStmt;
            translationUnit->getDebugReport().addSection(DebugReporter::getCodeSection(
                    "ram-program", "RAM Program " + runtimeStr, ramMainStmtStr.str()));
                    */

            std::stringstream ramProgStr;
            ramProgStr << *ramProg;
            translationUnit->getDebugReport().addSection(DebugReporter::getCodeSection(
                    "ram-program", "RAM Program " + runtimeStr, ramProgStr.str()));
        }

        if (!translationUnit->getDebugReport().empty()) {
            std::ofstream debugReportStream(Global::config().get("debug-report"));
            debugReportStream << translationUnit->getDebugReport();
        }
    }

    /* run RAM program */
    if (!ramMainStmt) {
        return 0;
    }

    // pick executor
    std::unique_ptr<RamExecutor> executor;
    if (Global::config().has("generate") || Global::config().has("compile")) {
        /* Locate souffle-compile script */
        std::string compileCmd = ::findTool("souffle-compile", programName, ".");
        /* Fail if a souffle-compile executable is not found */
        if (!isExecutable(compileCmd)) {
            ERROR("failed to locate souffle-compile");
        }
        compileCmd += " ";
        // configure compiler
        executor = std::unique_ptr<RamExecutor>(new RamCompiler(compileCmd));
        if (Global::config().has("verbose")) {
            executor->setReportTarget(std::cout);
        }
    } else {
        // configure interpreter
        if (Global::config().has("auto-schedule")) {
            executor = std::unique_ptr<RamExecutor>(new RamGuidedInterpreter());
        } else {
            executor = std::unique_ptr<RamExecutor>(new RamInterpreter());
        }
    }

    // check if this is code generation only
    std::unique_ptr<RamEnvironment> env;
    if (Global::config().has("generate")) {
        // just generate, no compile, no execute
        static_cast<const RamCompiler*>(executor.get())
                ->generateCode(translationUnit->getSymbolTable(), *ramProg, Global::config().get("generate"));

        // check if this is a compile only
    } else if (Global::config().has("compile") && Global::config().has("dl-program")) {
        // just compile, no execute
        static_cast<const RamCompiler*>(executor.get())
                ->compileToBinary(translationUnit->getSymbolTable(), *ramProg);
    } else {
        // run executor
        env = executor->execute(translationUnit->getSymbolTable(), *ramProg);
    }

    /* Report overall run-time in verbose mode */
    if (Global::config().has("verbose")) {
        auto souffle_end = std::chrono::high_resolution_clock::now();
        std::cout << "Total Time: " << std::chrono::duration<double>(souffle_end - souffle_start).count()
                  << "sec\n";
    }

<<<<<<< HEAD
    // only run explain interface if interpreted
    if (Global::config().has("provenance") && dynamic_cast<RamInterpreter*>(executor.get()) &&
            env != nullptr) {
=======
    if (Global::config().has("provenance") && env != nullptr) {
>>>>>>> 5fd84e72
        // construct SouffleProgram from env
        SouffleInterpreterInterface interface(*ramProg, *executor, *env, translationUnit->getSymbolTable());
        /*
        // invoke explain
        if (Global::config().get("provenance") == "1") {
            explain(interface, true);
        } else if (Global::config().get("provenance") == "2") {
            explain(interface, false);
        }
        */
        if (Global::config().get("provenance") == "1") {
            explain(interface);
        }
    }

    return 0;
}

}  // end of namespace souffle

int main(int argc, char** argv) {
    return souffle::main(argc, argv);
}<|MERGE_RESOLUTION|>--- conflicted
+++ resolved
@@ -126,16 +126,9 @@
                             {"profile", 'p', "FILE", "", false,
                                     "Enable profiling and write profile data to <FILE>."},
                             {"bddbddb", 'b', "FILE", "", false, "Convert input into bddbddb file format."},
-<<<<<<< HEAD
                             {"debug-report", 'r', "FILE", "", false,
                                     "Write debugging output to HTML report."},
                             {"provenance", 't', "EXPLAIN", "", false, "Enable provenance information."},
-=======
-                            {"debug-report", 'r', "FILE", "", false, "Write HTML debug report to <FILE>."},
-                            {"provenance", 't', "EXPLAIN", "", false,
-                                    "Enable provenance information (<EXPLAIN> can be 0 for no explain, 1 for "
-                                    "explain with ncurses, 2 for explain with stdout)."},
->>>>>>> 5fd84e72
                             {"verbose", 'v', "", "", false, "Verbose output."},
                             {"help", 'h', "", "", false, "Display this help message."}};
                     return std::vector<MainOption>(std::begin(opts), std::end(opts));
@@ -433,13 +426,9 @@
                   << "sec\n";
     }
 
-<<<<<<< HEAD
     // only run explain interface if interpreted
     if (Global::config().has("provenance") && dynamic_cast<RamInterpreter*>(executor.get()) &&
             env != nullptr) {
-=======
-    if (Global::config().has("provenance") && env != nullptr) {
->>>>>>> 5fd84e72
         // construct SouffleProgram from env
         SouffleInterpreterInterface interface(*ramProg, *executor, *env, translationUnit->getSymbolTable());
         /*
