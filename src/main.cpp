--- conflicted
+++ resolved
@@ -566,18 +566,9 @@
     Own<RamTranslationUnit> ramTranslationUnit = AstToRamTranslator().translateUnit(*astTranslationUnit);
     debugReport.endSection("ast-to-ram", "Translate AST to RAM");
 
-<<<<<<< HEAD
-    Own<RamTransformer> ramTransform = std::make_unique<RamTransformerSequence>(
-            std::make_unique<RamLoopTransformer>(std::make_unique<RamTransformerSequence>(
-                    std::make_unique<ExpandFilterTransformer>(),
-                    std::make_unique<HoistConditionsTransformer>(), std::make_unique<MakeIndexTransformer>()
-=======
-    std::unique_ptr<RamTransformer> ramTransform = mk<RamTransformerSequence>(
+    Own<RamTransformer> ramTransform = mk<RamTransformerSequence>(
             mk<RamLoopTransformer>(mk<RamTransformerSequence>(mk<ExpandFilterTransformer>(),
-                    mk<HoistConditionsTransformer>(), mk<MakeIndexTransformer>()
->>>>>>> b0bdb5b3
-                    // not sure if I need to move out the filter transform
-                    )),
+                    mk<HoistConditionsTransformer>(), mk<MakeIndexTransformer>())),
             mk<RamLoopTransformer>(mk<IndexedInequalityTransformer>()), mk<IfConversionTransformer>(),
             mk<ChoiceConversionTransformer>(), mk<CollapseFiltersTransformer>(), mk<TupleIdTransformer>(),
             mk<RamLoopTransformer>(
@@ -614,11 +605,7 @@
             }
 
             // configure and execute interpreter
-<<<<<<< HEAD
-            Own<InterpreterEngine> interpreter(std::make_unique<InterpreterEngine>(*ramTranslationUnit));
-=======
-            std::unique_ptr<InterpreterEngine> interpreter(mk<InterpreterEngine>(*ramTranslationUnit));
->>>>>>> b0bdb5b3
+            Own<InterpreterEngine> interpreter(mk<InterpreterEngine>(*ramTranslationUnit));
             interpreter->executeMain();
             // If the profiler was started, join back here once it exits.
             if (profiler.joinable()) {
@@ -635,11 +622,7 @@
             }
         } else {
             // ------- compiler -------------
-<<<<<<< HEAD
-            Own<Synthesiser> synthesiser = std::make_unique<Synthesiser>(*ramTranslationUnit);
-=======
-            std::unique_ptr<Synthesiser> synthesiser = mk<Synthesiser>(*ramTranslationUnit);
->>>>>>> b0bdb5b3
+            Own<Synthesiser> synthesiser = mk<Synthesiser>(*ramTranslationUnit);
 
             // Find the base filename for code generation and execution
             std::string baseFilename;
