--- conflicted
+++ resolved
@@ -473,12 +473,8 @@
             std::make_unique<RemoveRedundantSumsTransformer>(),
             std::make_unique<RemoveEmptyRelationsTransformer>(),
             std::make_unique<PolymorphicObjectsTransformer>(), std::make_unique<ReorderLiteralsTransformer>(),
-<<<<<<< HEAD
-            std::make_unique<AstExecutionPlanChecker>(), std::move(provenancePipeline));
-=======
-            std::move(magicPipeline), std::make_unique<AstExecutionPlanChecker>(),
-            std::move(provenancePipeline), std::make_unique<IOAttributesTransformer>());
->>>>>>> 6b549580
+            std::make_unique<AstExecutionPlanChecker>(), std::move(provenancePipeline),
+            std::make_unique<IOAttributesTransformer>());
 
     // Disable unwanted transformations
     if (Global::config().has("disable-transformers")) {
