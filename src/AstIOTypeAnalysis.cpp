--- conflicted
+++ resolved
@@ -23,24 +23,9 @@
 namespace souffle {
 
 void IOType::run(const AstTranslationUnit& translationUnit) {
-<<<<<<< HEAD
     const AstProgram& program = *translationUnit.getProgram();
-    visitDepthFirst(program, [&](const AstIO& directive) {
-        auto* relation = getRelation(program, directive.getQualifiedName());
-        if (relation == nullptr) return;
-        const std::string& op = directive.getKVP("operation");
-        if (op == "input") {
-            inputRelations.insert(relation);
-        } else if (op == "output") {
-            outputRelations.insert(relation);
-        } else if (op == "printsize") {
-            printSizeRelations.insert(relation);
-            outputRelations.insert(relation);
-        } else {
-            assert("Unrecognized I/O operation");
-=======
-    visitDepthFirst(*translationUnit.getProgram(), [&](const AstIO& io) {
-        auto* relation = translationUnit.getProgram()->getRelation(io.getQualifiedName());
+    visitDepthFirst(program, [&](const AstIO& io) {
+        auto* relation = getRelation(program, io.getQualifiedName());
         if (relation == nullptr) {
             return;
         }
@@ -57,7 +42,6 @@
                 break;
             default:
                 assert("Unrecognized I/O operation");
->>>>>>> a9861d56
         }
     });
 }
