--- conflicted
+++ resolved
@@ -84,15 +84,9 @@
             auto& recordType = dynamic_cast<RecordType&>(type);
 
             // add fields
-<<<<<<< HEAD
-            for (const auto& field : astRecord->getFields()) {
-                if (env.isType(field.type)) {
-                    recordType.add(env.getType(field.type));
-=======
-            for (auto&& f : astRecord->getFields()) {
-                if (env.isType(f->getTypeName())) {
-                    recordType.add(f->getName(), env.getType(f->getTypeName()));
->>>>>>> 89f35e24
+            for (const auto* field : astRecord->getFields()) {
+                if (env.isType(field->getTypeName())) {
+                    recordType.add(env.getType(field->getTypeName()));
                 }
             }
         } else {
