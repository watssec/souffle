--- conflicted
+++ resolved
@@ -76,15 +76,9 @@
             auto& recordType = dynamic_cast<RecordType&>(type);
 
             // add fields
-<<<<<<< HEAD
-            for (auto&& f : t->getFields()) {
+            for (auto&& f : astRecord->getFields()) {
                 if (env.isType(f->getTypeName())) {
-                    rt->add(f->getName(), env.getType(f->getTypeName()));
-=======
-            for (const auto& field : astRecord->getFields()) {
-                if (env.isType(field.type)) {
-                    recordType.add(field.name, env.getType(field.type));
->>>>>>> 30cfe009
+                    recordType.add(f->getName(), env.getType(f->getTypeName()));
                 }
             }
         } else {
