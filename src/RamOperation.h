/*
 * Souffle - A Datalog Compiler
 * Copyright (c) 2013, 2014, Oracle and/or its affiliates. All rights reserved
 * Licensed under the Universal Permissive License v 1.0 as shown at:
 * - https://opensource.org/licenses/UPL
 * - <souffle root>/licenses/SOUFFLE-UPL.txt
 */

/************************************************************************
 *
 * @file RamOperation.h
 *
 * Defines the Operation of a relational algebra query.
 *
 ***********************************************************************/

#pragma once

#include "RamCondition.h"
#include "RamExpression.h"
#include "RamNode.h"
#include "RamRelation.h"
#include "RamTypes.h"
#include "Util.h"
#include <cassert>
#include <cstddef>
#include <iosfwd>
#include <memory>
#include <string>
#include <vector>

namespace souffle {

/**
 * Abstract class for a relational algebra operation
 */
class RamOperation : public RamNode {
public:
    RamOperation() = default;

    virtual void print(std::ostream& os, int tabpos) const = 0;

    void print(std::ostream& os) const override {
        print(os, 0);
    }

    std::vector<const RamNode*> getChildNodes() const override = 0;

    void apply(const RamNodeMapper& map) override = 0;

    RamOperation* clone() const override = 0;

protected:
    bool equal(const RamNode& node) const override = 0;
};

/**
 * Abstract class for a nesting operations in a loop-nest
 */
class RamNestedOperation : public RamOperation {
public:
    RamNestedOperation(std::unique_ptr<RamOperation> nested, std::string profileText = "")
            : RamOperation(), nestedOperation(std::move(nested)), profileText(std::move(profileText)) {}

    /** Get nested operation */
    RamOperation& getOperation() const {
        assert(nullptr != nestedOperation);
        return *nestedOperation;
    }

    /** Get profile text */
    const std::string& getProfileText() const {
        return profileText;
    }

    void print(std::ostream& os, int tabpos) const override {
        nestedOperation->print(os, tabpos + 1);
    }

    std::vector<const RamNode*> getChildNodes() const override {
        return {nestedOperation.get()};
    }

    void apply(const RamNodeMapper& map) override {
        nestedOperation = map(std::move(nestedOperation));
    }

protected:
    /** Nested operation */
    std::unique_ptr<RamOperation> nestedOperation;

    /** Profile text */
    const std::string profileText;

    bool equal(const RamNode& node) const override {
        assert(nullptr != dynamic_cast<const RamNestedOperation*>(&node));
        const auto& other = static_cast<const RamNestedOperation&>(node);
        return getOperation() == other.getOperation() && getProfileText() == other.getProfileText();
    }
};

/**
 * Abstract class for relation searches and lookups
 */
class RamSearch : public RamNestedOperation {
public:
    RamSearch(int ident, std::unique_ptr<RamOperation> nested, std::string profileText = "")
            : RamNestedOperation(std::move(nested), std::move(profileText)), identifier(ident) {}

    /** Get identifier */
    int getIdentifier() const {
        return identifier;
    }

    std::vector<const RamNode*> getChildNodes() const override {
        return RamNestedOperation::getChildNodes();
    }

protected:
    /** Identifier for the tuple */
    const int identifier;

    bool equal(const RamNode& node) const override {
        assert(nullptr != dynamic_cast<const RamSearch*>(&node));
        const auto& other = static_cast<const RamSearch&>(node);
        return RamNestedOperation::equal(other) && getIdentifier() == other.getIdentifier();
    }
};

/**
 * Abstract class for relation searches
 */
class RamRelationSearch : public RamSearch {
public:
    RamRelationSearch(std::unique_ptr<RamRelationReference> relRef, int ident,
            std::unique_ptr<RamOperation> nested, std::string profileText = "")
            : RamSearch(ident, std::move(nested), std::move(profileText)), relationRef(std::move(relRef)) {}

    /** Get search relation */
    const RamRelation& getRelation() const {
        return *relationRef->get();
    }

    void apply(const RamNodeMapper& map) override {
        RamSearch::apply(map);
        relationRef = map(std::move(relationRef));
    }

    std::vector<const RamNode*> getChildNodes() const override {
        auto res = RamSearch::getChildNodes();
        res.push_back(relationRef.get());
        return res;
    }

protected:
    /** Search relation */
    std::unique_ptr<RamRelationReference> relationRef;

    bool equal(const RamNode& node) const override {
        assert(nullptr != dynamic_cast<const RamRelationSearch*>(&node));
        const auto& other = static_cast<const RamRelationSearch&>(node);
        return RamSearch::equal(other) && getRelation() == other.getRelation();
    }
};

/**
 * Relation Scan
 *
 * Iterate all tuples of a relation
 */
class RamScan : public RamRelationSearch {
public:
    RamScan(std::unique_ptr<RamRelationReference> rel, int ident, std::unique_ptr<RamOperation> nested,
            std::string profileText = "")
            : RamRelationSearch(std::move(rel), ident, std::move(nested), std::move(profileText)) {}

    void print(std::ostream& os, int tabpos) const override {
        os << times(" ", tabpos);
        os << "FOR t" << getIdentifier();
        os << " IN " << getRelation().getName() << std::endl;
        RamRelationSearch::print(os, tabpos + 1);
    }

    RamScan* clone() const override {
        return new RamScan(std::unique_ptr<RamRelationReference>(relationRef->clone()), getIdentifier(),
                std::unique_ptr<RamOperation>(getOperation().clone()), getProfileText());
    }

    std::vector<const RamNode*> getChildNodes() const override {
        return RamRelationSearch::getChildNodes();
    }
};

/**
 * Relation Scan with Index
 *
 * Search for tuples of a relation matching a criteria
 */
class RamIndexRelationSearch : public RamRelationSearch {
public:
    RamIndexRelationSearch(std::unique_ptr<RamRelationReference> r, int ident,
            std::vector<std::unique_ptr<RamExpression>> queryPattern, std::unique_ptr<RamOperation> nested,
            std::string profileText = "")
            : RamRelationSearch(std::move(r), ident, std::move(nested), std::move(profileText)),
              queryPattern(std::move(queryPattern)) {
        assert(getRangePattern().size() == getRelation().getArity());
    }

    /** Get range pattern */
    std::vector<RamExpression*> getRangePattern() const {
        return toPtrVector(queryPattern);
    }

    std::vector<const RamNode*> getChildNodes() const override {
        auto res = RamRelationSearch::getChildNodes();
        for (auto& cur : queryPattern) {
            if (cur != nullptr) {
                res.push_back(cur.get());
            }
        }
        return res;
    }

    void apply(const RamNodeMapper& map) override {
        RamRelationSearch::apply(map);
        for (auto& cur : queryPattern) {
            if (cur != nullptr) {
                cur = map(std::move(cur));
            }
        }
    }

protected:
    /** Values of index per column of table (if indexable) */
    std::vector<std::unique_ptr<RamExpression>> queryPattern;

    bool equal(const RamNode& node) const override {
        assert(nullptr != dynamic_cast<const RamIndexRelationSearch*>(&node));
        const auto& other = static_cast<const RamIndexRelationSearch&>(node);
        return RamRelationSearch::equal(other) && equal_targets(queryPattern, other.queryPattern);
    }
};

/**
 * Relation Scan with Index
 *
 * Search for tuples of a relation matching a criteria
 */
class RamIndexScan : public RamIndexRelationSearch {
public:
    RamIndexScan(std::unique_ptr<RamRelationReference> r, int ident,
            std::vector<std::unique_ptr<RamExpression>> queryPattern, std::unique_ptr<RamOperation> nested,
            std::string profileText = "")
            : RamIndexRelationSearch(std::move(r), ident, std::move(queryPattern), std::move(nested),
                      std::move(profileText)) {}

    void print(std::ostream& os, int tabpos) const override {
        const RamRelation& rel = getRelation();
        os << times(" ", tabpos);
        os << "SEARCH " << rel.getName() << " AS t" << getIdentifier() << " ON INDEX ";
        bool first = true;
        for (unsigned int i = 0; i < rel.getArity(); ++i) {
            if (queryPattern[i] != nullptr) {
                if (first) {
                    first = false;
                } else {
                    os << " and ";
                }
                os << "t" << getIdentifier() << "." << rel.getArg(i) << "=";
                queryPattern[i]->print(os);
            }
        }
        os << std::endl;
        RamIndexRelationSearch::print(os, tabpos + 1);
    }

    RamIndexScan* clone() const override {
        std::vector<std::unique_ptr<RamExpression>> resQueryPattern(queryPattern.size());
        for (unsigned int i = 0; i < queryPattern.size(); ++i) {
            if (nullptr != queryPattern[i]) {
                resQueryPattern[i] = std::unique_ptr<RamExpression>(queryPattern[i]->clone());
            }
        }
        RamIndexScan* res = new RamIndexScan(std::unique_ptr<RamRelationReference>(relationRef->clone()),
                getIdentifier(), std::move(resQueryPattern),
                std::unique_ptr<RamOperation>(getOperation().clone()), getProfileText());
        return res;
    }
};

/** Types of aggregation functions */
enum AggregateFunction { MAX, MIN, COUNT, SUM };

/**
<<<<<<< HEAD
 * Relation Choice
 *
 * Find a tuple in relation such that condition holds.
 */
class RamChoice : public RamRelationSearch {
public:
    RamChoice(std::unique_ptr<RamRelationReference> rel, size_t ident, std::unique_ptr<RamCondition> cond,
            std::unique_ptr<RamOperation> nested, std::string profileText = "")
            : RamRelationSearch(std::move(rel), ident, std::move(nested), std::move(profileText)),
              condition(std::move(cond)) {}

    /** get condition */
    const RamCondition& getCondition() const {
        return *condition;
    }

    void print(std::ostream& os, int tabpos) const override {
        os << times(" ", tabpos);
        os << "CHOICE t" << getIdentifier();
        os << " IN " << getRelation().getName();
        os << " WHERE " << getCondition();
        os << std::endl;
        RamRelationSearch::print(os, tabpos + 1);
    }

    void apply(const RamNodeMapper& map) override {
        RamRelationSearch::apply(map);
        condition = map(std::move(condition));
    }

    RamChoice* clone() const override {
        return new RamChoice(std::unique_ptr<RamRelationReference>(relationRef->clone()), getIdentifier(),
                std::unique_ptr<RamCondition>(condition->clone()),
                std::unique_ptr<RamOperation>(getOperation().clone()), getProfileText());
    }

    std::vector<const RamNode*> getChildNodes() const override {
        return {nestedOperation.get(), relationRef.get(), condition.get()};
    }

    bool equal(const RamNode& node) const override {
        assert(nullptr != dynamic_cast<const RamChoice*>(&node));
        const auto& other = static_cast<const RamChoice&>(node);
        return RamRelationSearch::equal(other) && getCondition() == other.getCondition();
    }

protected:
    std::unique_ptr<RamCondition> condition;
};

/**
 * Relation Choice with Index
 *
 * Find a tuple in relation such that condition holds.
 */
class RamIndexChoice : public RamIndexRelationSearch {
public:
    RamIndexChoice(std::unique_ptr<RamRelationReference> r, int ident, std::unique_ptr<RamCondition> cond,
            std::vector<std::unique_ptr<RamExpression>> queryPattern, std::unique_ptr<RamOperation> nested,
            std::string profileText = "")
            : RamIndexRelationSearch(std::move(r), ident, std::move(queryPattern), std::move(nested),
                      std::move(profileText)),
              condition(std::move(cond)) {
        assert(getRangePattern().size() == getRelation().getArity());
    }

    /** get condition */
    const RamCondition& getCondition() const {
        return *condition;
    }

    /** Print */
    void print(std::ostream& os, int tabpos) const override {
        const RamRelation& rel = getRelation();
        os << times(" ", tabpos);
        os << "CHOICE " << rel.getName() << " AS t" << getIdentifier() << " ON INDEX ";
        bool first = true;
        for (unsigned int i = 0; i < rel.getArity(); ++i) {
            if (queryPattern[i] != nullptr) {
                if (first) {
                    first = false;
                } else {
                    os << " and ";
                }
                os << "t" << getIdentifier() << "." << rel.getArg(i) << "=";
                queryPattern[i]->print(os);
            }
        }
        os << " WHERE " << getCondition();
        os << std::endl;
        RamIndexRelationSearch::print(os, tabpos + 1);
    }

    /** Apply mapper */
    void apply(const RamNodeMapper& map) override {
        RamRelationSearch::apply(map);
        for (auto& cur : queryPattern) {
            if (cur != nullptr) {
                cur = map(std::move(cur));
            }
        }
        condition = map(std::move(condition));
    }

    std::vector<const RamNode*> getChildNodes() const override {
        auto res = RamIndexRelationSearch::getChildNodes();
        if (condition != nullptr) {
            res.push_back(condition.get());
        }
        return res;
    }

    RamIndexChoice* clone() const override {
        std::vector<std::unique_ptr<RamExpression>> resQueryPattern(queryPattern.size());
        for (unsigned int i = 0; i < queryPattern.size(); ++i) {
            if (nullptr != queryPattern[i]) {
                resQueryPattern[i] = std::unique_ptr<RamExpression>(queryPattern[i]->clone());
            }
        }
        RamIndexChoice* res = new RamIndexChoice(std::unique_ptr<RamRelationReference>(relationRef->clone()),
                getIdentifier(), std::unique_ptr<RamCondition>(condition->clone()),
                std::move(resQueryPattern), std::unique_ptr<RamOperation>(getOperation().clone()),
                getProfileText());
        return res;
    }

protected:
    /** Condition */
    std::unique_ptr<RamCondition> condition;

    /** Check equality */
    bool equal(const RamNode& node) const override {
        assert(nullptr != dynamic_cast<const RamIndexChoice*>(&node));
        const auto& other = static_cast<const RamIndexChoice&>(node);
        return RamRelationSearch::equal(other) && equal_targets(queryPattern, other.queryPattern) &&
               getCondition() == other.getCondition();
    }
};

/**
 * Aggregation
=======
 * Index Aggregation
>>>>>>> 3cb688e4
 */
class RamIndexAggregate : public RamIndexRelationSearch {
public:
    RamIndexAggregate(std::unique_ptr<RamOperation> nested, AggregateFunction fun,
            std::unique_ptr<RamRelationReference> relRef, std::unique_ptr<RamExpression> expression,
            std::unique_ptr<RamCondition> condition, std::vector<std::unique_ptr<RamExpression>> queryPattern,
            int ident)
            : RamIndexRelationSearch(std::move(relRef), ident, std::move(queryPattern), std::move(nested)),
              function(fun), expression(std::move(expression)), condition(std::move(condition)) {}

    /** Get condition */
    const RamCondition* getCondition() const {
        return condition.get();
    }

    /** Get aggregation function */
    AggregateFunction getFunction() const {
        return function;
    }

    /** Get target expression */
    const RamExpression* getExpression() const {
        return expression.get();
    }

    void print(std::ostream& os, int tabpos) const override {
        const RamRelation& rel = getRelation();
        os << times(" ", tabpos);
        os << "t" << getIdentifier() << ".0=";
        switch (function) {
            case MIN:
                os << "MIN ";
                break;
            case MAX:
                os << "MAX ";
                break;
            case COUNT:
                os << "COUNT ";
                break;
            case SUM:
                os << "SUM ";
                break;
        }
        if (function != COUNT) {
            os << *expression << " ";
        }
        os << " SEARCH t" << getIdentifier() << " ∈ " << getRelation().getName();
        bool first = true;
        os << " INDEX ";
        for (unsigned int i = 0; i < rel.getArity(); ++i) {
            if (queryPattern[i] != nullptr) {
                if (first) {
                    first = false;
                } else {
                    os << " and ";
                }
                os << "t" << getIdentifier() << "." << rel.getArg(i) << "=" << *queryPattern[i];
            }
        }
        if (first) {
            os << "none";
        }
        if (condition != nullptr) {
            os << " WHERE " << *getCondition();
        }
        os << std::endl;
        RamIndexRelationSearch::print(os, tabpos + 1);
    }

    std::vector<const RamNode*> getChildNodes() const override {
        auto res = RamIndexRelationSearch::getChildNodes();
        if (expression != nullptr) {
            res.push_back(expression.get());
        }
        if (condition != nullptr) {
            res.push_back(condition.get());
        }
        return res;
    }

    RamIndexAggregate* clone() const override {
        std::vector<std::unique_ptr<RamExpression>> pattern;
        for (auto const& e : queryPattern) {
            pattern.push_back(std::unique_ptr<RamExpression>((e != nullptr) ? e->clone() : nullptr));
        }
        RamIndexAggregate* res = new RamIndexAggregate(std::unique_ptr<RamOperation>(getOperation().clone()),
                function, std::unique_ptr<RamRelationReference>(relationRef->clone()),
                expression == nullptr ? nullptr : std::unique_ptr<RamExpression>(expression->clone()),
                condition == nullptr ? nullptr : std::unique_ptr<RamCondition>(condition->clone()),
                std::move(pattern), getIdentifier());
        return res;
    }

    void apply(const RamNodeMapper& map) override {
        RamIndexRelationSearch::apply(map);
        if (condition != nullptr) {
            condition = map(std::move(condition));
        }
        if (expression != nullptr) {
            expression = map(std::move(expression));
        }
    }

protected:
    /** Aggregation function */
    AggregateFunction function;

    /** Aggregation expression */
    std::unique_ptr<RamExpression> expression;

    /** Aggregation tuple condition */
    std::unique_ptr<RamCondition> condition;

    bool equal(const RamNode& node) const override {
        assert(nullptr != dynamic_cast<const RamIndexAggregate*>(&node));
        const auto& other = static_cast<const RamIndexAggregate&>(node);
        if (getCondition() != nullptr && other.getCondition() != nullptr &&
                *getCondition() != *other.getCondition()) {
            return false;
        }
        return RamIndexRelationSearch::equal(other) && getCondition() == other.getCondition() &&
               getFunction() == other.getFunction() && getExpression() == other.getExpression();
    }
};

/**
 * Aggregation
 */
class RamAggregate : public RamRelationSearch {
public:
    RamAggregate(std::unique_ptr<RamOperation> nested, AggregateFunction fun,
            std::unique_ptr<RamRelationReference> relRef, std::unique_ptr<RamExpression> expression,
            std::unique_ptr<RamCondition> condition, int ident)
            : RamRelationSearch(std::move(relRef), ident, std::move(nested)), function(fun),
              expression(std::move(expression)), condition(std::move(condition)) {}

    /** Get condition */
    const RamCondition* getCondition() const {
        return condition.get();
    }

    /** Get aggregation function */
    AggregateFunction getFunction() const {
        return function;
    }

    /** Get target expression */
    const RamExpression* getExpression() const {
        return expression.get();
    }

    void print(std::ostream& os, int tabpos) const override {
        os << times(" ", tabpos);
        os << "t" << getIdentifier() << ".0=";
        switch (function) {
            case MIN:
                os << "MIN ";
                break;
            case MAX:
                os << "MAX ";
                break;
            case COUNT:
                os << "COUNT ";
                break;
            case SUM:
                os << "SUM ";
                break;
        }
        if (function != COUNT) {
            os << *expression << " ";
        }
        os << " FOR ALL t" << getIdentifier() << " ∈ " << getRelation().getName();
        if (condition != nullptr) {
            os << " WHERE " << *getCondition();
        }
        os << std::endl;
        RamRelationSearch::print(os, tabpos + 1);
    }

    std::vector<const RamNode*> getChildNodes() const override {
        auto res = RamRelationSearch::getChildNodes();
        if (expression != nullptr) {
            res.push_back(expression.get());
        }
        if (condition != nullptr) {
            res.push_back(condition.get());
        }
        return res;
    }

    RamAggregate* clone() const override {
        RamAggregate* res = new RamAggregate(std::unique_ptr<RamOperation>(getOperation().clone()), function,
                std::unique_ptr<RamRelationReference>(relationRef->clone()),
                expression == nullptr ? nullptr : std::unique_ptr<RamExpression>(expression->clone()),
                condition == nullptr ? nullptr : std::unique_ptr<RamCondition>(condition->clone()),
                getIdentifier());
        return res;
    }

    void apply(const RamNodeMapper& map) override {
        RamRelationSearch::apply(map);
        if (condition != nullptr) {
            condition = map(std::move(condition));
        }
        if (expression != nullptr) {
            expression = map(std::move(expression));
        }
    }

protected:
    /** Aggregation function */
    AggregateFunction function;

    /** Aggregation expression */
    std::unique_ptr<RamExpression> expression;

    /** Aggregation tuple condition */
    std::unique_ptr<RamCondition> condition;

    bool equal(const RamNode& node) const override {
        assert(nullptr != dynamic_cast<const RamAggregate*>(&node));
        const auto& other = static_cast<const RamAggregate&>(node);
        if (getCondition() != nullptr && other.getCondition() != nullptr &&
                *getCondition() != *other.getCondition()) {
            return false;
        }
        return RamRelationSearch::equal(other) && getCondition() == other.getCondition() &&
               getFunction() == other.getFunction() && getExpression() == other.getExpression();
    }
};

/**
 * Record lookup
 */
class RamUnpackRecord : public RamSearch {
public:
    RamUnpackRecord(
            std::unique_ptr<RamOperation> nested, int ident, int ref_level, size_t ref_pos, size_t arity)
            : RamSearch(ident, std::move(nested)), refLevel(ref_level), refPos(ref_pos), arity(arity) {}

    /** Get reference level */
    int getReferenceLevel() const {
        return refLevel;
    }

    /** Get reference position */
    std::size_t getReferencePosition() const {
        return refPos;
    }

    /** Get arity */
    std::size_t getArity() const {
        return arity;
    }

    void print(std::ostream& os, int tabpos) const override {
        os << times(" ", tabpos) << "UNPACK t" << refLevel << "." << refPos << " INTO t" << getIdentifier()
           << std::endl;
        RamSearch::print(os, tabpos + 1);
    }

    RamUnpackRecord* clone() const override {
        RamUnpackRecord* res = new RamUnpackRecord(std::unique_ptr<RamOperation>(getOperation().clone()),
                getIdentifier(), refLevel, refPos, arity);
        return res;
    }

protected:
    /** Level of the tuple containing record reference */
    const int refLevel;

    /** Position of the tuple containing record reference */
    const size_t refPos;

    /** Arity of the unpacked tuple */
    const size_t arity;

    bool equal(const RamNode& node) const override {
        assert(nullptr != dynamic_cast<const RamUnpackRecord*>(&node));
        const auto& other = static_cast<const RamUnpackRecord&>(node);
        return RamSearch::equal(other) && getReferencePosition() == other.getReferencePosition() &&
               getReferenceLevel() == other.getReferenceLevel() && getArity() == other.getArity();
    }
};

/**
 * Filter statement
 */
class RamFilter : public RamNestedOperation {
public:
    RamFilter(std::unique_ptr<RamCondition> cond, std::unique_ptr<RamOperation> nested,
            std::string profileText = "")
            : RamNestedOperation(std::move(nested), std::move(profileText)), condition(std::move(cond)) {}

    /** Get condition */
    const RamCondition& getCondition() const {
        return *condition;
    }

    void print(std::ostream& os, int tabpos) const override {
        os << times(" ", tabpos);
        os << "IF " << getCondition() << std::endl;
        RamNestedOperation::print(os, tabpos + 1);
    }

    std::vector<const RamNode*> getChildNodes() const override {
        auto res = RamNestedOperation::getChildNodes();
        res.push_back(condition.get());
        return res;
    }

    RamFilter* clone() const override {
        return new RamFilter(std::unique_ptr<RamCondition>(condition->clone()),
                std::unique_ptr<RamOperation>(getOperation().clone()));
    }

    void apply(const RamNodeMapper& map) override {
        RamNestedOperation::apply(map);
        condition = map(std::move(condition));
    }

protected:
    /**
     * Condition that is checked for each obtained tuple
     *
     * If condition is a nullptr, then no condition applies
     */
    std::unique_ptr<RamCondition> condition;

    bool equal(const RamNode& node) const override {
        assert(nullptr != dynamic_cast<const RamFilter*>(&node));
        const auto& other = static_cast<const RamFilter&>(node);
        return RamNestedOperation::equal(node) && getCondition() == other.getCondition();
    }
};

/** Projection */
class RamProject : public RamOperation {
public:
    RamProject(std::unique_ptr<RamRelationReference> relRef,
            std::vector<std::unique_ptr<RamExpression>> expressions)
            : RamOperation(), relationRef(std::move(relRef)), expressions(std::move(expressions)) {}

    /** Get relation */
    const RamRelation& getRelation() const {
        return *relationRef->get();
    }

    /** Get expressions */
    std::vector<RamExpression*> getValues() const {
        return toPtrVector(expressions);
    }

    void print(std::ostream& os, int tabpos) const override {
        os << times(" ", tabpos);
        os << "PROJECT (" << join(expressions, ", ", print_deref<std::unique_ptr<RamExpression>>())
           << ") INTO " << getRelation().getName() << std::endl;
    }

    std::vector<const RamNode*> getChildNodes() const override {
        std::vector<const RamNode*> res;
        res.push_back(relationRef.get());
        for (const auto& cur : expressions) {
            res.push_back(cur.get());
        }
        return res;
    }

    RamProject* clone() const override {
        std::vector<std::unique_ptr<RamExpression>> newValues;
        for (auto& cur : expressions) {
            newValues.emplace_back(cur->clone());
        }
        RamProject* res = new RamProject(
                std::unique_ptr<RamRelationReference>(relationRef->clone()), std::move(newValues));
        return res;
    }

    void apply(const RamNodeMapper& map) override {
        relationRef = map(std::move(relationRef));
        for (auto& cur : expressions) {
            cur = map(std::move(cur));
        }
    }

protected:
    /** Relation */
    std::unique_ptr<RamRelationReference> relationRef;

    /* Values for projection */
    std::vector<std::unique_ptr<RamExpression>> expressions;

    bool equal(const RamNode& node) const override {
        assert(nullptr != dynamic_cast<const RamProject*>(&node));
        const auto& other = static_cast<const RamProject&>(node);
        return getRelation() == other.getRelation() && equal_targets(expressions, other.expressions);
    }
};

/** A statement for returning from a ram subroutine */
class RamReturnValue : public RamOperation {
public:
    RamReturnValue(std::vector<std::unique_ptr<RamExpression>> vals)
            : RamOperation(), expressions(std::move(vals)) {}

    void print(std::ostream& os, int tabpos) const override {
        os << times(" ", tabpos);
        os << "RETURN (";
        for (auto val : getValues()) {
            if (val == nullptr) {
                os << "_";
            } else {
                val->print(os);
            }

            if (val != *(getValues().end() - 1)) {
                os << ", ";
            }
        }
        os << ")" << std::endl;
    }

    std::vector<RamExpression*> getValues() const {
        return toPtrVector(expressions);
    }

    /** Obtain list of child nodes */
    std::vector<const RamNode*> getChildNodes() const override {
        std::vector<const RamNode*> res;
        for (const auto& cur : expressions) {
            if (cur != nullptr) {
                res.push_back(cur.get());
            }
        }
        return res;
    }

    RamReturnValue* clone() const override {
        std::vector<std::unique_ptr<RamExpression>> newValues;
        for (auto& cur : expressions) {
            if (cur != nullptr) {
                newValues.emplace_back(cur->clone());
            } else {
                newValues.push_back(nullptr);
            }
        }
        return new RamReturnValue(std::move(newValues));
    }

    void apply(const RamNodeMapper& map) override {
        for (auto& cur : expressions) {
            if (cur != nullptr) {
                cur = map(std::move(cur));
            }
        }
    }

protected:
    std::vector<std::unique_ptr<RamExpression>> expressions;

    bool equal(const RamNode& node) const override {
        assert(nullptr != dynamic_cast<const RamReturnValue*>(&node));
        const auto& other = static_cast<const RamReturnValue&>(node);
        return equal_targets(expressions, other.expressions);
    }
};

}  // namespace souffle<|MERGE_RESOLUTION|>--- conflicted
+++ resolved
@@ -288,11 +288,7 @@
     }
 };
 
-/** Types of aggregation functions */
-enum AggregateFunction { MAX, MIN, COUNT, SUM };
-
-/**
-<<<<<<< HEAD
+/**
  * Relation Choice
  *
  * Find a tuple in relation such that condition holds.
@@ -432,11 +428,11 @@
     }
 };
 
-/**
- * Aggregation
-=======
+/** Types of aggregation functions */
+enum AggregateFunction { MAX, MIN, COUNT, SUM };
+
+/**
  * Index Aggregation
->>>>>>> 3cb688e4
  */
 class RamIndexAggregate : public RamIndexRelationSearch {
 public:
@@ -505,7 +501,6 @@
         os << std::endl;
         RamIndexRelationSearch::print(os, tabpos + 1);
     }
-
     std::vector<const RamNode*> getChildNodes() const override {
         auto res = RamIndexRelationSearch::getChildNodes();
         if (expression != nullptr) {
