--- conflicted
+++ resolved
@@ -573,11 +573,7 @@
             for (size_t i = 0; i < arity; ++i) {
                 data[i] = execute(node->getChild(i), ctxt);
             }
-<<<<<<< HEAD
-            return getRecordTable().pack(data, arity);
-=======
             return recordTable.packInterpreter(data, arity);
->>>>>>> 45106171
         ESAC(PackRecord)
 
         CASE(SubroutineArgument)
@@ -994,21 +990,13 @@
             RamDomain ref = execute(node->getChild(0), ctxt);
 
             // check for null
-<<<<<<< HEAD
-            if (getRecordTable().isNull(ref)) {
-=======
             if (recordTable.isNullInterpreter(ref)) {
->>>>>>> 45106171
                 return true;
             }
 
             // update environment variable
             size_t arity = cur.getArity();
-<<<<<<< HEAD
-            const RamDomain* tuple = getRecordTable().unpack(ref, arity);
-=======
             const RamDomain* tuple = recordTable.unpackInterpreter(ref, arity);
->>>>>>> 45106171
 
             // save reference to temporary value
             ctxt[cur.getTupleId()] = tuple;
