--- conflicted
+++ resolved
@@ -34,12 +34,8 @@
     return nullptr;
 }
 
-<<<<<<< HEAD
-Own<ram::Operation> ProvenanceClauseTranslator::createOperation(const ast::Clause& clause, const ast::Clause& originalClause) {
-=======
 // TODO (azreika): this overload doesn't really fit
 Own<ram::Operation> ProvenanceClauseTranslator::createProjection(const ast::Clause& clause) {
->>>>>>> e1fffe4e
     VecOwn<ram::Expression> values;
 
     // get all values in the body
