--- conflicted
+++ resolved
@@ -139,8 +139,7 @@
 
     // add level constraints, i.e., that each body literal has height less than that of the head atom
     for (const auto* lit : clause.getBodyLiterals()) {
-<<<<<<< HEAD
-        if (const auto* atom = dynamic_cast<const ast::Atom*>(lit)) {
+        if (const auto* atom = as<ast::Atom*>(lit)) {
             size_t levelNumber = 0;
             while (getAtomOrdering(clause).at(levelNumber) != atom) {
                 levelNumber++;
@@ -148,13 +147,6 @@
             }
             auto varRepr = mk<ast::Variable>("@level_num_" + std::to_string(levelNumber));
             auto valLHS = context.translateValue(symbolTable, *valueIndex, varRepr.get());
-=======
-        if (const auto* atom = as<ast::Atom>(lit)) {
-            // arity - 1 is the level number in body atoms
-            auto arity = atom->getArity();
-            auto atomArgs = atom->getArguments();
-            auto valLHS = context.translateValue(symbolTable, *valueIndex, atomArgs.at(arity - 1));
->>>>>>> ad16f3d9
 
             // add the constraint
             auto constraint = mk<ram::Constraint>(
@@ -182,9 +174,8 @@
     VecOwn<ram::Expression> values;
 
     // get all values in the body
-<<<<<<< HEAD
-    for (const auto* lit : clause.getBodyLiterals()) {
-        if (auto atom = dynamic_cast<const ast::Atom*>(lit)) {
+    for (const auto* lit : clause.getBodyLiterals()) {
+        if (const auto* atom = as<ast::Atom*>(lit)) {
             for (const auto* arg : atom->getArguments()) {
                 values.push_back(context.translateValue(symbolTable, *valueIndex, arg));
             }
@@ -201,15 +192,7 @@
 
             values.push_back(std::move(ruleNum));
             values.push_back(std::move(level));
-        } else if (auto neg = dynamic_cast<const ast::Negation*>(lit)) {
-=======
-    for (ast::Literal* lit : clause.getBodyLiterals()) {
-        if (auto atom = as<ast::Atom>(lit)) {
-            for (ast::Argument* arg : atom->getArguments()) {
-                values.push_back(context.translateValue(symbolTable, *valueIndex, arg));
-            }
-        } else if (auto neg = as<ast::Negation>(lit)) {
->>>>>>> ad16f3d9
+        } else if (const auto* neg = as<ast::Negation*>(lit)) {
             for (ast::Argument* arg : neg->getAtom()->getArguments()) {
                 values.push_back(context.translateValue(symbolTable, *valueIndex, arg));
             }
@@ -255,8 +238,7 @@
     }
 
     for (const auto* lit : clause.getBodyLiterals()) {
-<<<<<<< HEAD
-        if (const auto* atom = dynamic_cast<const ast::Atom*>(lit)) {
+        if (const auto* atom = as<ast::Atom*>(lit)) {
             size_t levelNumber = 0;
             while (getAtomOrdering(clause).at(levelNumber) != atom) {
                 levelNumber++;
@@ -268,12 +250,6 @@
             auto ruleNum = context.translateValue(symbolTable, *valueIndex, ruleNumRepr.get());
 
             values.push_back(std::move(level));
-=======
-        if (const auto* atom = as<ast::Atom>(lit)) {
-            auto arity = atom->getArity();
-            auto atomArgs = atom->getArguments();
-            values.push_back(context.translateValue(symbolTable, *valueIndex, atomArgs.at(arity - 1)));
->>>>>>> ad16f3d9
             values.push_back(mk<ram::SubroutineArgument>(levelIndex));
         }
     }
