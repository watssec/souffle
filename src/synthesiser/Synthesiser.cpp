--- conflicted
+++ resolved
@@ -1922,17 +1922,14 @@
             PRINT_END_COMMENT(out);
         }
 
-<<<<<<< HEAD
-        void visitStringConstant(const StringConstant& constant, std::ostream& out) override {
+        void visit_(
+                type_identity<StringConstant>, const StringConstant& constant, std::ostream& out) override {
             PRINT_BEGIN_COMMENT(out);
             out << "RamSigned(" << synthesiser.lookupSymbolIdx(constant.getConstant()) << ")";
             PRINT_END_COMMENT(out);
         }
 
-        void visitTupleElement(const TupleElement& access, std::ostream& out) override {
-=======
         void visit_(type_identity<TupleElement>, const TupleElement& access, std::ostream& out) override {
->>>>>>> 238d4a38
             PRINT_BEGIN_COMMENT(out);
             out << "env" << access.getTupleId() << "[" << access.getElement() << "]";
             PRINT_END_COMMENT(out);
