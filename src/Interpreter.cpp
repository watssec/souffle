/*
 * Souffle - A Datalog Compiler
 * Copyright (c) 2019, The Souffle Developers. All rights reserved.
 * Licensed under the Universal Permissive License v 1.0 as shown at:
 * - https://opensource.org/licenses/UPL
 * - <souffle root>/licenses/SOUFFLE-UPL.txt
 */

/************************************************************************
 *
 * @file Interpreter.cpp
 *
 * Implementation of Souffle's LVM interpreter.
 *
 ***********************************************************************/

#include "Interpreter.h"
#include "BTree.h"
#include "BinaryConstraintOps.h"
#include "FunctorOps.h"
#include "Global.h"
#include "IODirectives.h"
#include "IOSystem.h"
#include "InterpreterIndex.h"
#include "InterpreterRecords.h"
#include "Logger.h"
#include "ParallelUtils.h"
#include "ProfileEvent.h"
#include "RamExistenceCheckAnalysis.h"
#include "RamExpression.h"
#include "RamIndexScanKeys.h"
#include "RamNode.h"
#include "RamOperation.h"
#include "RamOperationDepth.h"
#include "RamProgram.h"
#include "RamProvenanceExistenceCheckAnalysis.h"
#include "RamVisitor.h"
#include "ReadStream.h"
#include "SignalHandler.h"
#include "SymbolTable.h"
#include "Util.h"
#include "WriteStream.h"
#include <algorithm>
#include <cmath>
#include <cstdint>
#include <cstdlib>
#include <exception>
#include <fstream>
#include <functional>
#include <iostream>
#include <memory>
#include <regex>
#include <sstream>
#include <stdexcept>
#include <typeinfo>
#include <utility>
#include <ffi.h>

namespace souffle {

void Interpreter::executeMain() {
    const RamStatement& main = *translationUnit.getProgram()->getMain();
    if (mainProgram.get() == nullptr) {
        LVMGenerator generator(translationUnit.getSymbolTable(), main);
        mainProgram = generator.getCodeStream();
    }
    InterpreterContext ctxt;
    SignalHandler::instance()->set();
    if (Global::config().has("verbose")) {
        SignalHandler::instance()->enableLogging();
    }

    if (!Global::config().has("profile")) {
        execute(mainProgram, ctxt);
    } else {
        ProfileEventSingleton::instance().setOutputFile(Global::config().get("profile"));
        // Prepare the frequency table for threaded use
        visitDepthFirst(main, [&](const RamSearch& node) {
            if (!node.getProfileText().empty()) {
                frequencies.emplace(node.getProfileText(), std::map<size_t, size_t>());
            }
        });
        // Enable profiling for execution of main
        ProfileEventSingleton::instance().startTimer();
        ProfileEventSingleton::instance().makeTimeEvent("@time;starttime");
        // Store configuration
        for (const auto& cur : Global::config().data()) {
            ProfileEventSingleton::instance().makeConfigRecord(cur.first, cur.second);
        }
        // Store count of relations
        size_t relationCount = 0;
        visitDepthFirst(main, [&](const RamCreate& create) {
            if (create.getRelation().getName()[0] != '@') {
                ++relationCount;
                reads[create.getRelation().getName()] = 0;
            }
        });
        ProfileEventSingleton::instance().makeConfigRecord("relationCount", std::to_string(relationCount));

        // Store count of rules
        size_t ruleCount = 0;
        visitDepthFirst(main, [&](const RamQuery& rule) { ++ruleCount; });
        ProfileEventSingleton::instance().makeConfigRecord("ruleCount", std::to_string(ruleCount));

        execute(mainProgram, ctxt);
        ProfileEventSingleton::instance().stopTimer();
        for (auto const& cur : frequencies) {
            for (auto const& iter : cur.second) {
                ProfileEventSingleton::instance().makeQuantityEvent(cur.first, iter.second, iter.first);
            }
        }
        for (auto const& cur : reads) {
            ProfileEventSingleton::instance().makeQuantityEvent(
                    "@relation-reads;" + cur.first, cur.second, 0);
        }
    }
    SignalHandler::instance()->reset();
}

void Interpreter::execute(std::unique_ptr<LVMCode>& codeStream, InterpreterContext& ctxt, size_t ip) {
    std::stack<RamDomain> stack;  // Local stack to support parallel computing in future.
    const auto& code = codeStream->getCode();
    auto& symbolTable = codeStream->getSymbolTable();
    while (true) {
        switch (code[ip]) {
            case LVM_Number:
                stack.push(code[ip + 1]);
                ip += 2;
                break;
            case LVM_ElementAccess:
                stack.push(ctxt[code[ip + 1]][code[ip + 2]]);
                ip += 3;
                break;
            case LVM_AutoIncrement:  // Push the old counter then increment
                stack.push(this->counter);
                incCounter();
                ip += 1;
                break;
            case LVM_OP_ORD:
                // Does nothing
                ip += 1;
                break;
            case LVM_OP_STRLEN: {
                RamDomain relNameId = stack.top();
                stack.pop();
                stack.push(symbolTable.resolve(relNameId).size());
                ip += 1;
                break;
            }
            case LVM_OP_NEG: {
                RamDomain val = stack.top();
                stack.pop();
                stack.push(-val);
                ip += 1;
                break;
            }
            case LVM_OP_BNOT: {
                RamDomain val = stack.top();
                stack.pop();
                stack.push(~val);
                ip += 1;
                break;
            }
            case LVM_OP_LNOT: {
                RamDomain val = stack.top();
                stack.pop();
                stack.push(!val);
                ip += 1;
                break;
            }
            case LVM_OP_TONUMBER: {
                RamDomain val = stack.top();
                stack.pop();
                RamDomain result = 0;
                try {
                    result = stord(symbolTable.resolve(val));
                } catch (...) {
                    std::cerr << "error: wrong string provided by to_number(\"";
                    std::cerr << symbolTable.resolve(val);
                    std::cerr << "\") functor.\n";
                    raise(SIGFPE);
                }
                stack.push(result);
                ip += 1;
                break;
            }
            case LVM_OP_TOSTRING: {
                RamDomain val = stack.top();
                RamDomain result = symbolTable.lookup(std::to_string(val));
                stack.pop();
                stack.push(result);
                ip += 1;
                break;
            }
            case LVM_OP_ADD: {
                RamDomain x = stack.top();
                stack.pop();
                RamDomain y = stack.top();
                stack.pop();
                stack.push(x + y);
                ip += 1;
                break;
            }
            case LVM_OP_SUB: {
                RamDomain rhs = stack.top();  // rhs was pushed last, so on top
                stack.pop();
                RamDomain lhs = stack.top();
                stack.pop();
                stack.push(lhs - rhs);
                ip += 1;
                break;
            }
            case LVM_OP_MUL: {
                RamDomain rhs = stack.top();
                stack.pop();
                RamDomain lhs = stack.top();
                stack.pop();
                stack.push(lhs * rhs);
                ip += 1;
                break;
            }
            case LVM_OP_DIV: {
                RamDomain rhs = stack.top();
                stack.pop();
                RamDomain lhs = stack.top();
                stack.pop();
                stack.push(lhs / rhs);
                ip += 1;
                break;
            }
            case LVM_OP_EXP: {
                RamDomain rhs = stack.top();
                stack.pop();
                RamDomain lhs = stack.top();
                stack.pop();
                stack.push(std::pow(lhs, rhs));
                ip += 1;
                break;
            }
            case LVM_OP_MOD: {
                RamDomain rhs = stack.top();
                stack.pop();
                RamDomain lhs = stack.top();
                stack.pop();
                stack.push(lhs % rhs);
                ip += 1;
                break;
            }
            case LVM_OP_BAND: {
                RamDomain rhs = stack.top();
                stack.pop();
                RamDomain lhs = stack.top();
                stack.pop();
                stack.push(lhs & rhs);
                ip += 1;
                break;
            }
            case LVM_OP_BOR: {
                RamDomain rhs = stack.top();
                stack.pop();
                RamDomain lhs = stack.top();
                stack.pop();
                stack.push(lhs | rhs);
                ip += 1;
                break;
            }
            case LVM_OP_BXOR: {
                RamDomain rhs = stack.top();
                stack.pop();
                RamDomain lhs = stack.top();
                stack.pop();
                stack.push(lhs ^ rhs);
                ip += 1;
                break;
            }
            case LVM_OP_LAND: {
                RamDomain rhs = stack.top();
                stack.pop();
                RamDomain lhs = stack.top();
                stack.pop();
                stack.push(lhs && rhs);
                ip += 1;
                break;
            }
            case LVM_OP_LOR: {
                RamDomain rhs = stack.top();
                stack.pop();
                RamDomain lhs = stack.top();
                stack.pop();
                stack.push(lhs || rhs);
                ip += 1;
                break;
            }
            case LVM_OP_MAX: {
                size_t size = code[ip + 1];
                RamDomain val = MIN_RAM_DOMAIN;
                for (size_t i = 0; i < size; ++i) {
                    val = std::max(val, stack.top());
                    stack.pop();
                }
                stack.push(val);
                ip += 2;
                break;
            }
            case LVM_OP_MIN: {
                size_t size = code[ip + 1];
                RamDomain val = MAX_RAM_DOMAIN;
                for (size_t i = 0; i < size; ++i) {
                    val = std::min(val, stack.top());
                    stack.pop();
                }
                stack.push(val);
                ip += 2;
                break;
            }
            case LVM_OP_CAT: {
                size_t size = code[ip + 1];
                std::string cat;
                for (size_t i = 0; i < size; ++i) {
                    cat += symbolTable.resolve(stack.top());
                    stack.pop();
                }
                stack.push(symbolTable.lookup(cat));
                ip += 2;
                break;
            }
            case LVM_OP_SUBSTR: {
                RamDomain len = stack.top();
                stack.pop();
                RamDomain idx = stack.top();
                stack.pop();
                RamDomain symbol = stack.top();
                stack.pop();
                std::string str = symbolTable.resolve(symbol);
                std::string sub_str;
                try {
                    sub_str = str.substr(idx, len);
                } catch (...) {
                    std::cerr << "warning: wrong index position provided by substr(\"";
                    std::cerr << str << "\"," << (int32_t)idx << "," << (int32_t)len << ") functor.\n";
                }
                stack.push(symbolTable.lookup(sub_str));

                ip += 1;
                break;
            }
            case LVM_OP_EQ: {
                RamDomain rhs = stack.top();
                stack.pop();
                RamDomain lhs = stack.top();
                stack.pop();
                stack.push(lhs == rhs);
                ip += 1;
                break;
            }
            case LVM_OP_NE: {
                RamDomain rhs = stack.top();
                stack.pop();
                RamDomain lhs = stack.top();
                stack.pop();
                stack.push(lhs != rhs);
                ip += 1;
                break;
            }
            case LVM_OP_LT: {
                RamDomain rhs = stack.top();
                stack.pop();
                RamDomain lhs = stack.top();
                stack.pop();
                stack.push(lhs < rhs);
                ip += 1;
                break;
            }
            case LVM_OP_LE: {
                RamDomain rhs = stack.top();
                stack.pop();
                RamDomain lhs = stack.top();
                stack.pop();
                stack.push(lhs <= rhs);
                ip += 1;
                break;
            }
            case LVM_OP_GT: {
                RamDomain rhs = stack.top();
                stack.pop();
                RamDomain lhs = stack.top();
                stack.pop();
                stack.push(lhs > rhs);
                ip += 1;
                break;
            }
            case LVM_OP_GE: {
                RamDomain rhs = stack.top();
                stack.pop();
                RamDomain lhs = stack.top();
                stack.pop();
                stack.push(lhs >= rhs);
                ip += 1;
                break;
            }
            case LVM_OP_MATCH: {
                RamDomain rhs = stack.top();
                stack.pop();
                RamDomain lhs = stack.top();
                stack.pop();

                const std::string& pattern = symbolTable.resolve(lhs);
                const std::string& text = symbolTable.resolve(rhs);
                bool result = false;

                try {
                    result = std::regex_match(text, std::regex(pattern));
                } catch (...) {
                    std::cerr << "warning: wrong pattern provided for match(\"" << pattern << "\",\"" << text
                              << "\").\n";
                }
                stack.push(result);
                ip += 1;
                break;
            }
            case LVM_OP_NOT_MATCH: {
                RamDomain rhs = stack.top();
                stack.pop();
                RamDomain lhs = stack.top();
                stack.pop();

                const std::string& pattern = symbolTable.resolve(lhs);
                const std::string& text = symbolTable.resolve(rhs);
                bool result = false;

                try {
                    result = !std::regex_match(text, std::regex(pattern));
                } catch (...) {
                    std::cerr << "warning: wrong pattern provided for match(\"" << pattern << "\",\"" << text
                              << "\").\n";
                }
                stack.push(result);
                ip += 1;
                break;
            }
            case LVM_OP_CONTAINS: {
                RamDomain rhs = stack.top();
                stack.pop();
                RamDomain lhs = stack.top();
                stack.pop();
                const std::string& pattern = symbolTable.resolve(lhs);
                const std::string& text = symbolTable.resolve(rhs);
                stack.push(text.find(pattern) != std::string::npos);
                ip += 1;
                break;
            }
            case LVM_OP_NOT_CONTAINS: {
                RamDomain rhs = stack.top();
                stack.pop();
                RamDomain lhs = stack.top();
                stack.pop();
                const std::string& pattern = symbolTable.resolve(lhs);
                const std::string& text = symbolTable.resolve(rhs);
                stack.push(text.find(pattern) == std::string::npos);
                ip += 1;
                break;
            }
            case LVM_UserDefinedOperator: {
                // get name and type
                const std::string name = symbolTable.resolve(code[ip + 1]);
                const std::string type = symbolTable.resolve(code[ip + 2]);

                // load DLL (if not done yet)
                void* handle = this->loadDLL();
                void (*fn)() = (void (*)())dlsym(handle, name.c_str());
                if (fn == nullptr) {
                    std::cerr << "Cannot find user-defined operator " << name << " in " << SOUFFLE_DLL
                              << std::endl;
                    exit(1);
                }

                size_t arity = type.length();
                ffi_cif cif;
                ffi_type* args[arity];
                void* values[arity];
                RamDomain intVal[arity];
                const char* strVal[arity];
                ffi_arg rc;

                /* Initialize arguments for ffi-call */
                for (size_t i = 0; i < arity; i++) {
                    RamDomain arg = stack.top();
                    stack.pop();
                    if (type[arity - i - 1] == 'S') {
                        args[arity - i - 1] = &ffi_type_pointer;
                        strVal[arity - i - 1] = symbolTable.resolve(arg).c_str();
                        values[arity - i - 1] = &strVal[arity - i - 1];
                    } else {
                        args[arity - i - 1] = &ffi_type_uint32;
                        intVal[arity - i - 1] = arg;
                        values[arity - i - 1] = &intVal[arity - i - 1];
                    }
                }

                // call external function
                if (type[arity] == 'N') {
                    // Initialize for numerical return value
                    if (ffi_prep_cif(&cif, FFI_DEFAULT_ABI, arity, &ffi_type_uint32, args) != FFI_OK) {
                        std::cerr << "Failed to prepare CIF for user-defined operator ";
                        std::cerr << name << std::endl;
                        exit(1);
                    }
                } else {
                    // Initialize for string return value
                    if (ffi_prep_cif(&cif, FFI_DEFAULT_ABI, arity, &ffi_type_pointer, args) != FFI_OK) {
                        std::cerr << "Failed to prepare CIF for user-defined operator ";
                        std::cerr << name << std::endl;
                        exit(1);
                    }
                }
                ffi_call(&cif, fn, &rc, values);
                RamDomain result;
                if (type[arity] == 'N') {
                    result = ((RamDomain)rc);
                } else {
                    result = symbolTable.lookup(((const char*)rc));
                }
                stack.push(result);
                ip += 3;
                break;
            }
<<<<<<< HEAD
        }

        bool visitNode(const RamNode& node) override {
            std::cerr << "Unsupported node type: " << typeid(node).name() << "\n";
            assert(false && "Unsupported Node Type!");
            return false;
        }
    };

    // run evaluator
    return ConditionEvaluator(*this, ctxt)(cond);
}

/** Evaluate RAM operation */
void Interpreter::evalOp(const RamOperation& op, const InterpreterContext& ctxt) {
    class OperationEvaluator : public RamVisitor<void> {
        Interpreter& interpreter;
        InterpreterContext& ctxt;

    public:
        OperationEvaluator(Interpreter& interp, InterpreterContext& ctxt) : interpreter(interp), ctxt(ctxt) {}
=======
            case LVM_PackRecord: {
                RamDomain arity = code[ip + 1];
                RamDomain data[arity];
                for (auto i = 0; i < arity; ++i) {
                    data[arity - i - 1] = stack.top();
                    stack.pop();
                }
                stack.push(pack(data, arity));
                ip += 2;
                break;
            }
            case LVM_Argument: {
                stack.push(ctxt.getArgument(code[ip + 1]));
                ip += 2;
                break;
            }
            case LVM_Conjunction: {
                RamDomain rhs = stack.top();
                stack.pop();
                RamDomain lhs = stack.top();
                stack.pop();
                stack.push(lhs && rhs);
                ip += 1;
                break;
            }
            case LVM_Negation: {
                RamDomain val = stack.top();
                stack.pop();
                stack.push(!val);
                ip += 1;
                break;
            }
            case LVM_EmptinessCheck: {
                std::string relName = symbolTable.resolve(code[ip + 1]);
                stack.push(getRelation(relName).empty());
                ip += 2;
                break;
            }
            case LVM_ExistenceCheck: {
                std::string relName = symbolTable.resolve(code[ip + 1]);
                std::string patterns = symbolTable.resolve(code[ip + 2]);
                const InterpreterRelation& rel = getRelation(relName);
                size_t arity = rel.getArity();

                if (Global::config().has("profile") && !(relName[0] == '@')) {
                    this->reads[relName]++;
                }
>>>>>>> 931c01cd

                // for total we use the exists test
                if (patterns.find("_") == std::string::npos) {
                    RamDomain tuple[arity];
                    for (size_t i = 0; i < arity; i++) {
                        tuple[arity - i - 1] = stack.top();
                        stack.pop();  // TODO Confirm, value can never be null.
                    }
                    stack.push(rel.exists(tuple));
                    ip += 3;
                    break;
                } else {  // for partial we search for lower and upper boundaries
                    RamDomain low[arity];
                    RamDomain high[arity];

                    for (size_t i = 0; i < arity; i++) {
                        if (patterns[arity - i - 1] == 'V') {
                            low[arity - i - 1] = stack.top();
                            stack.pop();
                            high[arity - i - 1] = low[arity - i - 1];
                        } else {
                            low[arity - i - 1] = MIN_RAM_DOMAIN;
                            high[arity - i - 1] = MAX_RAM_DOMAIN;
                        }
                    }

                    // obtain index TODO do as a function
                    SearchColumns res = 0;
                    for (size_t i = 0; i < arity; ++i) {
                        if (patterns[i] == 'V') {
                            res |= (1 << i);
                        }
                    }
                    auto idx = rel.getIndex(res);
                    auto range = idx->lowerUpperBound(low, high);

                    stack.push(range.first != range.second);
                    ip += 3;
                    break;
                }

                break;
            }
            case LVM_ProvenanceExistenceCheck: {
                std::string relName = symbolTable.resolve(code[ip + 1]);
                std::string patterns = symbolTable.resolve(code[ip + 2]);
                const InterpreterRelation& rel = getRelation(relName);
                auto arity = rel.getArity();

                RamDomain low[arity];
                RamDomain high[arity];
                // Arity - 2
                for (size_t i = 2; i < arity; i++) {
                    if (patterns[arity - i - 1] == 'V') {
                        low[arity - i - 1] = stack.top();
                        stack.pop();
                        high[arity - i - 1] = low[arity - i - 1];
                    } else {
                        low[arity - i - 1] = MIN_RAM_DOMAIN;
                        low[arity - i - 1] = MAX_RAM_DOMAIN;
                    }
                }

                low[arity - 2] = MIN_RAM_DOMAIN;
                low[arity - 1] = MIN_RAM_DOMAIN;
                high[arity - 2] = MAX_RAM_DOMAIN;
                high[arity - 1] = MAX_RAM_DOMAIN;

                // obtain index
                SearchColumns res = 0;
                // values.size() - 1 because we discard the height annotation
                for (std::size_t i = 0; i < arity - 1; i++) {
                    if (patterns[i] == 'V') {
                        res |= (1 << i);
                    }
                }

                auto idx = rel.getIndex(res);
                auto range = idx->lowerUpperBound(low, high);
                stack.push(range.first != range.second);  // if there is something => done
                ip += 3;
                break;
            }
            case LVM_Constraint:
                /** Does nothing, just a label */
                ip += 1;
                break;
            case LVM_Scan:
                /** Does nothing, just a label */
                ip += 1;
                break;
            case LVM_IndexScan:
                /** Does nothing, just a label */
                ip += 1;
                break;
            case LVM_Search: {
                if (Global::config().has("profile") && code[ip + 1] != 0) {
                    std::string msg = symbolTable.resolve(code[ip + 2]);
                    this->frequencies[msg][this->getIterationNumber()]++;
                }
                ip += 3;
                break;
            }
            case LVM_UnpackRecord: {
                RamDomain referenceLevel = code[ip + 1];
                RamDomain position = code[ip + 2];
                RamDomain arity = code[ip + 3];
                RamDomain id = code[ip + 4];

                // TODO need confirm
                // if (ctxt.isNull(referenceLevel)){
                //   ip += 5;
                //   break;
                //}

                // RamDomain ref = ctxt[referenceLevel][position];

                RamDomain ref = ctxt[referenceLevel][position];
                // TODO What is this testing for?
                if (isNull(ref)) {
                    ip += 5;
                    break;
                }

                RamDomain* tuple = unpack(ref, arity);
                ctxt[id] = tuple;
                ip += 5;
                break;
            }
            case LVM_Filter:
                if (Global::config().has("profile")) {
                    std::string msg = symbolTable.resolve(code[ip + 1]);
                    if (!msg.empty()) {
                        this->frequencies[msg][this->getIterationNumber()]++;
                    }
                }
                ip += 2;
                break;
            case LVM_Project: {
                RamDomain arity = code[ip + 1];
                std::string relName = symbolTable.resolve(code[ip + 2]);
                RamDomain tuple[arity];
                for (auto i = 0; i < arity; ++i) {
                    tuple[arity - i - 1] = stack.top();
                    stack.pop();
                }
                InterpreterRelation& rel = getRelation(relName);
                rel.insert(tuple);
                ip += 3;
                break;
            }
            case LVM_Return: {
                RamDomain size = code[ip + 1];
                std::string types = symbolTable.resolve(code[ip + 2]);
                for (auto i = 0; i < size; ++i) {
                    if (types[i] == '_') {
                        ctxt.addReturnValue(0, true);
                    } else {
                        ctxt.addReturnValue(stack.top(), false);
                        stack.pop();
                    }
                }
                ip += 3;
                break;
            }
            case LVM_Sequence: {
                ip += 1;
                break;
            }
            case LVM_Parallel: {  // TODO Later, need confirm
                size_t size = code[ip + 1];
                size_t end = code[ip + 2];
                size_t startAddresses[size];
                for (size_t i = 0; i < size; ++i) {
                    startAddresses[i] = code[ip + 3 + i];
                }
#pragma omp parallel for
                for (size_t i = 0; i < size; ++i) {
                    this->execute(codeStream, ctxt, startAddresses[i]);
                }

                ip = end;
                break;
            }
            case LVM_Stop_Parallel: {  // TODO later, need confirm
                return;
                ip += 2;
                break;
            }
            case LVM_Loop: {
                /** Does nothing, jus a label */
                ip += 1;
                break;
            }
            case LVM_IncIterationNumber: {
                incIterationNumber();
                ip += 1;
                break;
            };
            case LVM_ResetIterationNumber: {
                resetIterationNumber();
                ip += 1;
                break;
            };
            case LVM_Exit: {
                RamDomain val = stack.top();
                stack.pop();
                if (val) {
                    ip = code[ip + 1];
                    break;
                }
                ip += 2;
                break;
            }
            case LVM_LogTimer: {
                std::string msg = symbolTable.resolve(code[ip + 1]);
                size_t timerIndex = code[ip + 4];
                Logger* logger;
                if (code[ip + 2] == 0) {
                    logger = new Logger(msg.c_str(), this->getIterationNumber());
                } else {
                    std::string relName = symbolTable.resolve(code[ip + 3]);
                    const InterpreterRelation& rel = getRelation(relName);
                    logger = new Logger(msg.c_str(), this->getIterationNumber(),
                            std::bind(&InterpreterRelation::size, &rel));
                }
                insertTimerAt(timerIndex, logger);
                ip += 5;
                break;
            }
            case LVM_StopLogTimer: {
                size_t timerIndex = code[ip + 1];
                stopTimerAt(timerIndex);
                ip += 2;
                break;
            }
            case LVM_DebugInfo: {
                std::string msg = symbolTable.resolve(code[ip + 1]);
                SignalHandler::instance()->setMsg(msg.c_str());
                ip += 2;
                break;
            }
            case LVM_Stratum: {
                this->level++;
                // Record all the rleation that is created in the previous level
                if (Global::config().has("profile") || this->level != 0) {
                    for (const auto& rel : environment) {
                        // Skip if it is a temp rel and select only the relation in the same level
                        if (rel.first[0] == '@' || rel.second->getLevel() != this->level - 1) continue;

                        ProfileEventSingleton::instance().makeStratumRecord(rel.second->getLevel(),
                                "relation", rel.first, "arity", std::to_string(rel.second->getArity()));
                    }
                }
                ip += 1;
                break;
            }
            case LVM_Create: {
                InterpreterRelation* res = nullptr;
                std::string relName = symbolTable.resolve(code[ip + 1]);
                auto arity = code[ip + 2];
                assert(environment.find(relName) == environment.end());
                if (code[ip + 3] == LVM_EQREL) {
                    res = new InterpreterEqRelation(arity);
                } else {
                    res = new InterpreterRelation(arity);
                }
                std::vector<std::string> attributeTypes;
                for (int i = 0; i < code[ip + 2]; ++i) {
                    attributeTypes.push_back(symbolTable.resolve(code[ip + 4 + i]));
                }
                attributeTypes.reserve(attributeTypes.size());
                res->addAttributes(attributeTypes);
                res->setLevel(level);
                environment[relName] = res;
                ip += 3 + code[ip + 2] + 1;
                break;
            }
            case LVM_Clear: {
                std::string relName = symbolTable.resolve(code[ip + 1]);
                auto& rel = getRelation(relName);
                rel.purge();
                ip += 2;
                break;
            }
            case LVM_Drop: {
                std::string relName = symbolTable.resolve(code[ip + 1]);
                dropRelation(relName);
                ip += 2;
                break;
            }
            case LVM_LogSize: {
                std::string relName = symbolTable.resolve(code[ip + 1]);
                const InterpreterRelation& rel = getRelation(relName);
                std::string msg = symbolTable.resolve(code[ip + 2]);
                ProfileEventSingleton::instance().makeQuantityEvent(
                        msg, rel.size(), this->getIterationNumber());
                ip += 3;
                break;
            }
            case LVM_Load: {
                std::string relName = symbolTable.resolve(code[ip + 1]);
                auto IOs = codeStream->getIODirectives()[code[ip + 2]];

                for (auto& io : IOs) {
                    try {
                        InterpreterRelation& relation = getRelation(relName);
                        std::vector<bool> symbolMask;
                        for (auto& cur : relation.getAttributeTypeQualifiers()) {
                            symbolMask.push_back(cur[0] == 's');
                        }
                        IOSystem::getInstance()
                                .getReader(symbolMask, symbolTable, io, Global::config().has("provenance"))
                                ->readAll(relation);
                    } catch (std::exception& e) {
                        std::cerr << "Error loading data: " << e.what() << "\n";
                    }
                }
                ip += 3;
                break;
            }
<<<<<<< HEAD
        }

        // -- safety net --
        void visitNode(const RamNode& node) override {
            std::cerr << "Unsupported node type: " << typeid(node).name() << "\n";
            assert(false && "Unsupported Node Type!");
        }
    };

    // create and run interpreter for operations
    InterpreterContext args(op.getDepth());
    args.setReturnValues(ctxt.getReturnValues());
    args.setReturnErrors(ctxt.getReturnErrors());
    args.setArguments(ctxt.getArguments());
    OperationEvaluator(*this, args).visit(op);
}

/** Evaluate RAM statement */
void Interpreter::evalStmt(const RamStatement& stmt, const InterpreterContext& ctxt) {
    class StatementEvaluator : public RamVisitor<bool> {
        Interpreter& interpreter;
        InterpreterContext& ctxt;

    public:
        StatementEvaluator(Interpreter& interp, InterpreterContext& ctxt) : interpreter(interp), ctxt(ctxt) {}

        // -- Statements -----------------------------

        bool visitSequence(const RamSequence& seq) override {
            // process all statements in sequence
            for (const auto& cur : seq.getStatements()) {
                if (!visit(cur)) {
                    return false;
=======
            case LVM_Store: {
                std::string relName = symbolTable.resolve(code[ip + 1]);
                auto IOs = codeStream->getIODirectives()[code[ip + 2]];

                for (auto& io : IOs) {
                    try {
                        InterpreterRelation& relation = getRelation(relName);
                        std::vector<bool> symbolMask;
                        for (auto& cur : relation.getAttributeTypeQualifiers()) {
                            symbolMask.push_back(cur[0] == 's');
                        }
                        IOSystem::getInstance()
                                .getWriter(symbolMask, symbolTable, io, Global::config().has("provenance"))
                                ->writeAll(relation);
                    } catch (std::exception& e) {
                        std::cerr << "Error Storing data: " << e.what() << "\n";
                    }
>>>>>>> 931c01cd
                }
                ip += 3;
                break;
            }
            case LVM_Fact: {
                std::string relName = symbolTable.resolve(code[ip + 1]);
                auto arity = code[ip + 2];
                RamDomain tuple[arity];
                for (auto i = 0; i < arity; ++i) {
                    tuple[arity - i - 1] = stack.top();
                    stack.pop();
                }
                getRelation(relName).insert(tuple);
                ip += 3;
                break;
            }
            case LVM_Merge: {
                std::string source = symbolTable.resolve(code[ip + 1]);
                std::string target = symbolTable.resolve(code[ip + 2]);
                // get involved relation
                InterpreterRelation& src = getRelation(source);
                InterpreterRelation& trg = getRelation(target);

                if (dynamic_cast<InterpreterEqRelation*>(&trg)) {
                    // expand src with the new knowledge generated by insertion.
                    src.extend(trg);
                }
                // merge in all elements
                trg.insert(src);

                ip += 3;
                break;
            }
            case LVM_Swap: {
                std::string firstRel = symbolTable.resolve(code[ip + 1]);
                std::string secondRel = symbolTable.resolve(code[ip + 2]);
                swapRelation(firstRel, secondRel);
                ip += 3;
                break;
            }
            case LVM_Query:
                // Does nothing
                ip += 1;
                break;
            case LVM_Goto:
                ip = code[ip + 1];
                break;
            case LVM_Jmpnz: {
                RamDomain val = stack.top();
                stack.pop();
                ip = (val != 0 ? code[ip + 1] : ip + 2);
                break;
            }
<<<<<<< HEAD
            interpreter.resetIterationNumber();
            return true;
        }

        bool visitExit(const RamExit& exit) override {
            return !interpreter.evalCond(exit.getCondition(), ctxt);
        }

        bool visitLogTimer(const RamLogTimer& timer) override {
            if (timer.getRelation() == nullptr) {
                Logger logger(timer.getMessage().c_str(), interpreter.getIterationNumber());
                return visit(timer.getStatement());
            } else {
                const InterpreterRelation& rel = interpreter.getRelation(*timer.getRelation());
                Logger logger(timer.getMessage().c_str(), interpreter.getIterationNumber(),
                        std::bind(&InterpreterRelation::size, &rel));
                return visit(timer.getStatement());
=======
            case LVM_Jmpez: {
                RamDomain val = stack.top();
                stack.pop();
                ip = (val == 0 ? code[ip + 1] : ip + 2);
                break;
>>>>>>> 931c01cd
            }
            case LVM_Aggregate: {
                ip += 1;
                break;
            };
            case LVM_Aggregate_COUNT: {
                RamDomain idx = code[ip + 1];
                auto iters = indexScanIteratorPool[idx];
                RamDomain res = 0;
                for (auto i = iters.first; i != iters.second; ++i) res++;
                stack.push(res);
                ip += 2;
                break;
            };
            case LVM_Aggregate_Return: {
                RamDomain id = code[ip + 1];
                RamDomain res = stack.top();
                stack.pop();
                RamDomain* tuple = new RamDomain[1];  // TODO memory leak here
                tuple[0] = res;
                ctxt[id] = tuple;
                ip += 2;
                break;
            };
            case LVM_ITER_TypeScan: {
                RamDomain idx = code[ip + 1];

                std::string relName = symbolTable.resolve(code[ip + 2]);
                InterpreterRelation& rel = getRelation(relName);
                lookUpScanIterator(idx) =
                        std::pair<InterpreterRelation::iterator, InterpreterRelation::iterator>(
                                rel.begin(), rel.end());
                assert(rel.begin() != rel.end() || rel.empty());

                ip += 3;
                break;
            }
            case LVM_ITER_TypeIndexScan: {
                RamDomain idx = code[ip + 1];
                std::string relName = symbolTable.resolve(code[ip + 2]);
                InterpreterRelation& rel = getRelation(relName);
                std::string pattern = symbolTable.resolve(code[ip + 3]);

                // create pattern tuple for range query
                auto arity = rel.getArity();
                RamDomain low[arity];
                RamDomain hig[arity];
                for (size_t i = 0; i < arity; i++) {
                    if (pattern[arity - i - 1] == 'V') {
                        low[arity - i - 1] = stack.top();
                        stack.pop();
                        hig[arity - i - 1] = low[arity - i - 1];
                    } else {
                        low[arity - i - 1] = MIN_RAM_DOMAIN;
                        hig[arity - i - 1] = MAX_RAM_DOMAIN;
                    }
                }

                // obtain index
                // TODO Do as function
                SearchColumns keys = 0;
                for (size_t i = 0; i < arity; i++) {
                    if (pattern[i] == 'V') {
                        keys |= (1 << i);
                    }
                }
                auto index = rel.getIndex(keys);

                // get iterator range
                lookUpIndexScanIterator(idx) = index->lowerUpperBound(low, hig);
                ip += 4;
                break;
            }
<<<<<<< HEAD

            interpreter.getRelation(fact.getRelation()).insert(tuple);
            return true;
        }

        bool visitInsert(const RamInsert& insert) override {
            // run generic query executor

            const RamCondition* c = insert.getCondition();
            if (c != nullptr) {
                if (interpreter.evalCond(*insert.getCondition(), ctxt)) {
                    interpreter.evalOp(insert.getOperation(), ctxt);
                }
            } else {
                interpreter.evalOp(insert.getOperation(), ctxt);
            }
            return true;
        }

        bool visitMerge(const RamMerge& merge) override {
            // get involved relation
            InterpreterRelation& src = interpreter.getRelation(merge.getSourceRelation());
            InterpreterRelation& trg = interpreter.getRelation(merge.getTargetRelation());

            if (dynamic_cast<InterpreterEqRelation*>(&trg)) {
                // expand src with the new knowledge generated by insertion.
                src.extend(trg);
            }
            // merge in all elements
            trg.insert(src);

            // done
            return true;
        }

        bool visitSwap(const RamSwap& swap) override {
            interpreter.swapRelation(swap.getFirstRelation(), swap.getSecondRelation());
            return true;
        }

        // -- safety net --

        bool visitNode(const RamNode& node) override {
            auto lease = getOutputLock().acquire();
            (void)lease;
            std::cerr << "Unsupported node type: " << typeid(node).name() << "\n";
            assert(false && "Unsupported Node Type!");
            return false;
        }
    };

    // create and run interpreter for statements
    InterpreterContext args;
    args.setReturnValues(ctxt.getReturnValues());
    args.setReturnErrors(ctxt.getReturnErrors());
    args.setArguments(ctxt.getArguments());
    StatementEvaluator(*this, args).visit(stmt);
}

/** Execute main program of a translation unit */
void Interpreter::executeMain() {
    SignalHandler::instance()->set();
    if (Global::config().has("verbose")) {
        SignalHandler::instance()->enableLogging();
    }
    const RamStatement& main = *translationUnit.getP().getMain();

    if (!Global::config().has("profile")) {
        evalStmt(main);
    } else {
        ProfileEventSingleton::instance().setOutputFile(Global::config().get("profile"));
        // Prepare the frequency table for threaded use
        visitDepthFirst(main, [&](const RamSearch& node) {
            if (!node.getProfileText().empty()) {
                frequencies.emplace(node.getProfileText(), std::map<size_t, size_t>());
=======
            case LVM_ITER_NotAtEnd: {
                RamDomain idx = code[ip + 1];
                switch (code[ip + 2]) {
                    case LVM_ITER_TypeScan: {
                        auto iter = scanIteratorPool[idx];
                        stack.push(iter.first != iter.second);
                        break;
                    }
                    case LVM_ITER_TypeIndexScan: {
                        auto iter = indexScanIteratorPool[idx];
                        stack.push(iter.first != iter.second);
                        break;
                    }
                    default:
                        printf("Unknown iter type at LVM_ITER_NotAtEnd\n");
                        break;
                }
                ip += 3;
                break;
>>>>>>> 931c01cd
            }
            case LVM_ITER_Select: {
                RamDomain idx = code[ip + 1];
                RamDomain id = code[ip + 3];
                switch (code[ip + 2]) {
                    case LVM_ITER_TypeScan: {
                        auto iter = scanIteratorPool[idx];
                        ctxt[id] = *iter.first;
                        break;
                    }
                    case LVM_ITER_TypeIndexScan: {
                        auto iter = indexScanIteratorPool[idx];
                        ctxt[id] = *iter.first;
                        break;
                    }
                    default:
                        printf("Unknown iter type at LVM_ITER_Select\n");
                        break;
                }
                ip += 4;
                break;
            }
            case LVM_ITER_Inc: {
                RamDomain idx = code[ip + 1];
                switch (code[ip + 2]) {
                    case LVM_ITER_TypeScan: {
                        ++scanIteratorPool[idx].first;
                        break;
                    }
                    case LVM_ITER_TypeIndexScan: {
                        ++indexScanIteratorPool[idx].first;
                        break;
                    }
                    default:
                        printf("Unknown iter\n");
                        break;
                }
                ip += 3;
                break;
            }
            case LVM_STOP:
                assert(stack.size() == 0);
                return;
            default:
                printf("Unknown. eval()\n");
                break;
        }
    }
<<<<<<< HEAD
    SignalHandler::instance()->reset();
}

/** Execute subroutine */
void Interpreter::executeSubroutine(const RamStatement& stmt, const std::vector<RamDomain>& arguments,
        std::vector<RamDomain>& returnValues, std::vector<bool>& returnErrors) {
    InterpreterContext ctxt;
    ctxt.setReturnValues(returnValues);
    ctxt.setReturnErrors(returnErrors);
    ctxt.setArguments(arguments);

    // run subroutine
    // const RamOperation& op = static_cast<const RamInsert&>(stmt).getOperation();
    evalStmt(stmt, ctxt);
=======
>>>>>>> 931c01cd
}

}  // end of namespace souffle<|MERGE_RESOLUTION|>--- conflicted
+++ resolved
@@ -524,29 +524,6 @@
                 ip += 3;
                 break;
             }
-<<<<<<< HEAD
-        }
-
-        bool visitNode(const RamNode& node) override {
-            std::cerr << "Unsupported node type: " << typeid(node).name() << "\n";
-            assert(false && "Unsupported Node Type!");
-            return false;
-        }
-    };
-
-    // run evaluator
-    return ConditionEvaluator(*this, ctxt)(cond);
-}
-
-/** Evaluate RAM operation */
-void Interpreter::evalOp(const RamOperation& op, const InterpreterContext& ctxt) {
-    class OperationEvaluator : public RamVisitor<void> {
-        Interpreter& interpreter;
-        InterpreterContext& ctxt;
-
-    public:
-        OperationEvaluator(Interpreter& interp, InterpreterContext& ctxt) : interpreter(interp), ctxt(ctxt) {}
-=======
             case LVM_PackRecord: {
                 RamDomain arity = code[ip + 1];
                 RamDomain data[arity];
@@ -594,7 +571,6 @@
                 if (Global::config().has("profile") && !(relName[0] == '@')) {
                     this->reads[relName]++;
                 }
->>>>>>> 931c01cd
 
                 // for total we use the exists test
                 if (patterns.find("_") == std::string::npos) {
@@ -916,41 +892,6 @@
                 ip += 3;
                 break;
             }
-<<<<<<< HEAD
-        }
-
-        // -- safety net --
-        void visitNode(const RamNode& node) override {
-            std::cerr << "Unsupported node type: " << typeid(node).name() << "\n";
-            assert(false && "Unsupported Node Type!");
-        }
-    };
-
-    // create and run interpreter for operations
-    InterpreterContext args(op.getDepth());
-    args.setReturnValues(ctxt.getReturnValues());
-    args.setReturnErrors(ctxt.getReturnErrors());
-    args.setArguments(ctxt.getArguments());
-    OperationEvaluator(*this, args).visit(op);
-}
-
-/** Evaluate RAM statement */
-void Interpreter::evalStmt(const RamStatement& stmt, const InterpreterContext& ctxt) {
-    class StatementEvaluator : public RamVisitor<bool> {
-        Interpreter& interpreter;
-        InterpreterContext& ctxt;
-
-    public:
-        StatementEvaluator(Interpreter& interp, InterpreterContext& ctxt) : interpreter(interp), ctxt(ctxt) {}
-
-        // -- Statements -----------------------------
-
-        bool visitSequence(const RamSequence& seq) override {
-            // process all statements in sequence
-            for (const auto& cur : seq.getStatements()) {
-                if (!visit(cur)) {
-                    return false;
-=======
             case LVM_Store: {
                 std::string relName = symbolTable.resolve(code[ip + 1]);
                 auto IOs = codeStream->getIODirectives()[code[ip + 2]];
@@ -968,7 +909,6 @@
                     } catch (std::exception& e) {
                         std::cerr << "Error Storing data: " << e.what() << "\n";
                     }
->>>>>>> 931c01cd
                 }
                 ip += 3;
                 break;
@@ -1022,31 +962,11 @@
                 ip = (val != 0 ? code[ip + 1] : ip + 2);
                 break;
             }
-<<<<<<< HEAD
-            interpreter.resetIterationNumber();
-            return true;
-        }
-
-        bool visitExit(const RamExit& exit) override {
-            return !interpreter.evalCond(exit.getCondition(), ctxt);
-        }
-
-        bool visitLogTimer(const RamLogTimer& timer) override {
-            if (timer.getRelation() == nullptr) {
-                Logger logger(timer.getMessage().c_str(), interpreter.getIterationNumber());
-                return visit(timer.getStatement());
-            } else {
-                const InterpreterRelation& rel = interpreter.getRelation(*timer.getRelation());
-                Logger logger(timer.getMessage().c_str(), interpreter.getIterationNumber(),
-                        std::bind(&InterpreterRelation::size, &rel));
-                return visit(timer.getStatement());
-=======
             case LVM_Jmpez: {
                 RamDomain val = stack.top();
                 stack.pop();
                 ip = (val == 0 ? code[ip + 1] : ip + 2);
                 break;
->>>>>>> 931c01cd
             }
             case LVM_Aggregate: {
                 ip += 1;
@@ -1120,83 +1040,6 @@
                 ip += 4;
                 break;
             }
-<<<<<<< HEAD
-
-            interpreter.getRelation(fact.getRelation()).insert(tuple);
-            return true;
-        }
-
-        bool visitInsert(const RamInsert& insert) override {
-            // run generic query executor
-
-            const RamCondition* c = insert.getCondition();
-            if (c != nullptr) {
-                if (interpreter.evalCond(*insert.getCondition(), ctxt)) {
-                    interpreter.evalOp(insert.getOperation(), ctxt);
-                }
-            } else {
-                interpreter.evalOp(insert.getOperation(), ctxt);
-            }
-            return true;
-        }
-
-        bool visitMerge(const RamMerge& merge) override {
-            // get involved relation
-            InterpreterRelation& src = interpreter.getRelation(merge.getSourceRelation());
-            InterpreterRelation& trg = interpreter.getRelation(merge.getTargetRelation());
-
-            if (dynamic_cast<InterpreterEqRelation*>(&trg)) {
-                // expand src with the new knowledge generated by insertion.
-                src.extend(trg);
-            }
-            // merge in all elements
-            trg.insert(src);
-
-            // done
-            return true;
-        }
-
-        bool visitSwap(const RamSwap& swap) override {
-            interpreter.swapRelation(swap.getFirstRelation(), swap.getSecondRelation());
-            return true;
-        }
-
-        // -- safety net --
-
-        bool visitNode(const RamNode& node) override {
-            auto lease = getOutputLock().acquire();
-            (void)lease;
-            std::cerr << "Unsupported node type: " << typeid(node).name() << "\n";
-            assert(false && "Unsupported Node Type!");
-            return false;
-        }
-    };
-
-    // create and run interpreter for statements
-    InterpreterContext args;
-    args.setReturnValues(ctxt.getReturnValues());
-    args.setReturnErrors(ctxt.getReturnErrors());
-    args.setArguments(ctxt.getArguments());
-    StatementEvaluator(*this, args).visit(stmt);
-}
-
-/** Execute main program of a translation unit */
-void Interpreter::executeMain() {
-    SignalHandler::instance()->set();
-    if (Global::config().has("verbose")) {
-        SignalHandler::instance()->enableLogging();
-    }
-    const RamStatement& main = *translationUnit.getP().getMain();
-
-    if (!Global::config().has("profile")) {
-        evalStmt(main);
-    } else {
-        ProfileEventSingleton::instance().setOutputFile(Global::config().get("profile"));
-        // Prepare the frequency table for threaded use
-        visitDepthFirst(main, [&](const RamSearch& node) {
-            if (!node.getProfileText().empty()) {
-                frequencies.emplace(node.getProfileText(), std::map<size_t, size_t>());
-=======
             case LVM_ITER_NotAtEnd: {
                 RamDomain idx = code[ip + 1];
                 switch (code[ip + 2]) {
@@ -1216,7 +1059,6 @@
                 }
                 ip += 3;
                 break;
->>>>>>> 931c01cd
             }
             case LVM_ITER_Select: {
                 RamDomain idx = code[ip + 1];
@@ -1265,23 +1107,6 @@
                 break;
         }
     }
-<<<<<<< HEAD
-    SignalHandler::instance()->reset();
 }
 
-/** Execute subroutine */
-void Interpreter::executeSubroutine(const RamStatement& stmt, const std::vector<RamDomain>& arguments,
-        std::vector<RamDomain>& returnValues, std::vector<bool>& returnErrors) {
-    InterpreterContext ctxt;
-    ctxt.setReturnValues(returnValues);
-    ctxt.setReturnErrors(returnErrors);
-    ctxt.setArguments(arguments);
-
-    // run subroutine
-    // const RamOperation& op = static_cast<const RamInsert&>(stmt).getOperation();
-    evalStmt(stmt, ctxt);
-=======
->>>>>>> 931c01cd
-}
-
 }  // end of namespace souffle