--- conflicted
+++ resolved
@@ -68,15 +68,9 @@
      * Runs the given RAM statement on an empty environment and returns
      * this environment after the completion of the execution.
      */
-<<<<<<< HEAD
-    RamEnvironment* execute(SymbolTable& table, const RamProgram& prog) const {
-        RamEnvironment* env = new RamEnvironment(table);
+    std::unique_ptr<RamEnvironment> execute(SymbolTable& table, const RamProgram& prog) const {
+        auto env = std::make_unique<RamEnvironment>(table);
         applyOn(prog, *env, nullptr);
-=======
-    std::unique_ptr<RamEnvironment> execute(SymbolTable& table, const RamStatement& stmt) const {
-        auto env = std::make_unique<RamEnvironment>(table);
-        applyOn(stmt, *env, nullptr);
->>>>>>> 5fd84e72
         return env;
     }
 
@@ -84,18 +78,11 @@
      * Runs the given RAM statement on an empty environment and input data and returns
      * this environment after the completion of the execution.
      */
-<<<<<<< HEAD
-    RamEnvironment* execute(SymbolTable& table, const RamProgram& prog, RamData* data) const {
-        // Ram env managed by the interface
-        RamEnvironment* env = new RamEnvironment(table);
-        applyOn(prog, *env, data);
-=======
     std::unique_ptr<RamEnvironment> execute(
-            SymbolTable& table, const RamStatement& stmt, RamData* data) const {
+            SymbolTable& table, const RamProgram& prog, RamData* data) const {
         // Ram env managed by the interface
         auto env = std::make_unique<RamEnvironment>(table);
-        applyOn(stmt, *env, data);
->>>>>>> 5fd84e72
+        applyOn(prog, *env, data);
         return env;
     }
 
